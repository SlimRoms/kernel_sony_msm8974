Qualcomm MDSS MDP

MDSS is Mobile Display SubSystem which implements Linux framebuffer APIs to
drive user interface to different panel interfaces. MDP driver is the core of
MDSS which manage all data paths to different panel interfaces.

Required properties
- compatible :		Must be "qcom,mdss_mdp"
- reg :			offset and length of the register set for the device.
- reg-names :		names to refer to register sets related to this device
- interrupts :		Interrupt associated with MDSS.
- vdd-supply :		Phandle for vdd regulator device node.
- qcom,max-clk-rate:	Specify maximum MDP core clock rate in hz that this
			device supports.
- qcom,mdss-pipe-vig-off:	Array of offset for MDP source surface pipes of
				type VIG, the offsets are calculated from
				register "mdp_phys" defined in reg property.
				The number of offsets defined here should
				reflect the amount of VIG pipes that can be
				active in MDP for this configuration.
- qcom,mdss-pipe-vig-fetch-id:	Array of shared memory pool fetch ids
				corresponding to the VIG pipe offsets defined in
				previous property, the amount of fetch ids
				defined should match the number of offsets
				defined in property: qcom,mdss-pipe-vig-off
- qcom,mdss-pipe-vig-xin-id:	Array of VBIF clients ids (xins) corresponding
				to the respective VIG pipes. Number of xin ids
				defined should match the number of offsets
				defined in property: qcom,mdss-pipe-vig-off
- qcom,mdss-pipe-rgb-off:	Array of offsets for MDP source surface pipes of
				type RGB, the offsets are calculated from
				register "mdp_phys" defined in reg property.
				The number of offsets defined here should
				reflect the amount of RGB pipes that can be
				active in MDP for this configuration.
- qcom,mdss-pipe-rgb-fetch-id:	Array of shared memory pool fetch ids
				corresponding to the RGB pipe offsets defined in
				previous property, the amount of fetch ids
				defined should match the number of offsets
				defined in property: qcom,mdss-pipe-rgb-off
- qcom,mdss-pipe-rgb-xin-id:	Array of VBIF clients ids (xins) corresponding
				to the respective RGB pipes. Number of xin ids
				defined should match the number of offsets
				defined in property: qcom,mdss-pipe-rgb-off
- qcom,mdss-pipe-dma-off:	Array of offsets for MDP source surface pipes of
				type DMA, the offsets are calculated from
				register "mdp_phys" defined in reg property.
				The number of offsets defined here should
				reflect the amount of DMA pipes that can be
				active in MDP for this configuration.
- qcom,mdss-pipe-dma-fetch-id:	Array of shared memory pool fetch ids
				corresponding to the DMA pipe offsets defined in
				previous property, the amount of fetch ids
				defined should match the number of offsets
				defined in property: qcom,mdss-pipe-dma-off
- qcom,mdss-pipe-dma-xin-id:	Array of VBIF clients ids (xins) corresponding
				to the respective DMA pipes. Number of xin ids
				defined should match the number of offsets
				defined in property: qcom,mdss-pipe-dma-off
- qcom,mdss-smp-data:		Array of shared memory pool data. There should
				be only two values in this property. The first
				value corresponds to the number of smp blocks
				and the second is the size of each block
				present in the mdss hardware.
- qcom,mdss-ctl-off:		Array of offset addresses for the available ctl
				hw blocks within MDP, these offsets are
				calculated from register "mdp_phys" defined in
				reg property.  The number of ctl offsets defined
				here should reflect the number of control paths
				that can be configured concurrently on MDP for
				this configuration.
- qcom,mdss-wb-off:		Array of offset addresses for the progammable
				writeback blocks within MDP. The number of
				offsets defined should match the number of ctl
				blocks defined in property: qcom,mdss-ctl-off
- qcom,mdss-mixer-intf-off: 	Array of offset addresses for the available
				mixer blocks that can drive data to panel
				interfaces.
				These offsets are be calculated from register
				"mdp_phys" defined in reg property.
				The number of offsets defined should reflect the
				amount of mixers that can drive data to a panel
				interface.
- qcom,mdss-dspp-off: 		Array of offset addresses for the available dspp
				blocks. These offsets are calculated from
				regsiter "mdp_phys" defined in reg property.
				The number of dspp blocks should match the
				number of mixers driving data to interface
				defined in property: qcom,mdss-mixer-intf-off
- qcom,mdss-pingpong-off:	Array of offset addresses for the available
				pingpong blocks. These offsets are calculated
				from regsiter "mdp_phys" defined in reg property.
				The number of pingpong blocks should match the
				number of mixers driving data to interface
				defined in property: qcom,mdss-mixer-intf-off
- qcom,mdss-mixer-wb-off: 	Array of offset addresses for the available
				mixer blocks that can be drive data to writeback
				block.  These offsets will be calculated from
				register "mdp_phys" defined in reg property.
				The number of writeback mixer offsets defined
				should reflect the number of mixers that can
				drive data to a writeback block.
- qcom,mdss-intf-off:		Array of offset addresses for the available MDP
				video interface blocks that can drive data to a
				panel controller through timing engine.
				The offsets are calculated from "mdp_phys"
				defined in reg property. The number of offsets
				defiend should reflect the number of progammable
				interface blocks available in hardware.
- qcom,mdss-pref-prim-intf:	A string which indicates the configured hardware
				interface between MDP and the primary panel.
				Individual panel controller drivers initialize
				hardware based on this property.
				Based on the interfaces supported at present,
				possible values are:
				- "dsi"
				- "edp"
				- "hdmi"

Bus Scaling Data:
- qcom,msm-bus,name:		String property describing MDSS client.
- qcom,msm-bus,num-cases:	This is the the number of Bus Scaling use cases
				defined in the vectors property. This must be
				set to <3> for MDSS driver where use-case 0 is
				used to take off MDSS BW votes from the system.
				And use-case 1 & 2 are used in ping-pong fashion
				to generate run-time BW requests.
- qcom,msm-bus,active-only:	A boolean flag indicating if it is active only.
- qcom,msm-bus,num-paths:	This represents the number of paths in each
				Bus Scaling Usecase. This value depends on
				how many number of AXI master ports are
				dedicated to MDSS for particular chipset.
- qcom,msm-bus,vectors-KBps:	* A series of 4 cell properties, with a format
				of (src, dst, ab, ib) which is defined at
				Documentation/devicetree/bindings/arm/msm/msm_bus.txt
				* Current values of src & dst are defined at
				arch/arm/mach-msm/msm_bus_board.h
				src values allowed for MDSS are:
					22 = MSM_BUS_MASTER_MDP_PORT0
					23 = MSM_BUS_MASTER_MDP_PORT1
				dst values allowed for MDSS are:
					512 = MSM_BUS_SLAVE_EBI_CH0
				ab: Represents aggregated bandwidth.
				ib: Represents instantaneous bandwidth.
				* Total number of 4 cell properties will be
				(number of use-cases * number of paths).
				* These values will be overridden by the driver
				based on the run-time requirements. So initial
				ab and ib values defined here are random and
				bare no logic except for the use-case 0 where ab
				and ib values needs to be 0.

- qcom,mdss-prefill-outstanding-buffer-bytes: The size of mdp outstanding buffer
				in bytes. The buffer is filled during prefill
				time and the buffer size shall be included in
				prefill bandwidth calculation.
- qcom,mdss-prefill-y-buffer-bytes: The size of mdp y plane buffer in bytes. The
				buffer is filled during prefill time when format
				is YUV and the buffer size shall be included in
				prefill bandwidth calculation.
- qcom,mdss-prefill-scaler-buffer-lines-bilinear: The value indicates how many lines
				of scaler line buffer need to be filled during
				prefill time. If bilinear scalar is enabled, then this
				number of lines is used to determine how many bytes
				of scaler buffer to be included in prefill bandwidth
				calculation.
- qcom,mdss-prefill-scaler-buffer-lines-caf: The value indicates how many lines of
				of scaler line buffer need to be filled during
				prefill time. If CAF mode filter is enabled, then
				this number of lines is used to determine how many
				bytes of scaler buffer to be included in prefill
				bandwidth calculation.
- qcom,mdss-prefill-post-scaler-buffer: The size of post scaler buffer in bytes.
				The buffer is used to smooth the output of the
				scaler. If the buffer is present in h/w, it is
				filled during prefill time and the number of bytes
				shall be included in prefill bandwidth calculation.
- qcom,mdss-prefill-pingpong-buffer-pixels: The size of pingpong buffer in pixels.
				The buffer is used to keep pixels flowing to the
				panel interface. If the vertical start position of a
				layer is in the beginning of the active area, pingpong
				buffer must be filled during prefill time to generate
				starting lines. The number of bytes to be filled is
				determined by the line width, starting position,
				byte per pixel and scaling ratio, this number shall be
				included in prefill bandwidth calculation.
- qcom,mdss-prefill-fbc-lines:  The value indicates how many lines are required to fill
				fbc buffer during prefill time if FBC (Frame Buffer
				Compressor) is enabled. The number of bytes to be filled
				is determined by the line width, bytes per pixel and
				scaling ratio, this number shall be included in prefill bandwidth
				calculation.
Optional properties:
- vdd-cx-supply :	Phandle for vdd CX regulator device node.
- batfet-supply :	Phandle for battery FET regulator device node.
- qcom,vbif-settings :	Array with key-value pairs of constant VBIF register
			settings used to setup MDSS QoS for optimum performance.
			The key used should be offset from "vbif_phys" register
			defined in reg property.
- qcom,mdp-settings :	Array with key-value pairs of constant MDP register
			settings used to setup MDSS QoS for best performance.
			The key used should be offset from "mdp_phys" register
			defined in reg property.
- qcom,mdss-rot-block-size:	The size of a memory block (in pixels) to be used
				by the rotator. If this property is not specified,
				then a default value of 128 pixels would be used.
- qcom,mdss-has-bwc: Boolean property to indicate the presence of bandwidth
		      compression feature in the rotator.
- qcom,mdss-has-decimation: Boolean property to indicate the presence of
			    decimation feature in fetch.
- qcom,mdss-ad-off:		Array of offset addresses for the available
				Assertive Display (AD) blocks. These offsets
				are calculated from the register "mdp_phys"
				defined in reg property. The number of AD
				offsets should be less than or equal to the
				number of mixers driving interfaces defined in
				property: qcom,mdss-mixer-intf-off. Assumes
				that AD blocks are aligned with the mixer
				offsets as well (i.e. the first mixer offset
				corresponds to the same pathway as the first
				AD offset).
- qcom,mdss-has-wfd-blk: Boolean property to indicate the presence of dedicated
			writeback wfd block in MDSS as opposed to writeback
			block that is shared between rotator and wfd.
- qcom,mdss-smp-mb-per-pipe:	Maximum number of shared memory pool blocks
				restricted for a source surface pipe. If this
				property is not specified, no such restriction
				would be applied.
- qcom,mdss-pipe-rgb-fixed-mmb: Array of indexes describing fixed Memory Macro
				Blocks (MMBs) for rgb pipes. First value denotes
				total numbers of MMBs per pipe while values, if
				any, following first one denotes indexes of MMBs
				to that RGB pipe.
- qcom,max-bandwidth-low-kbps:	This value indicates the max bandwidth in KB
				that can be supported without underflow.
				This is a low bandwidth threshold which should
				be applied in most scenarios to be safe from
				underflows when unable to satisfy bandwith
				requirements.
- qcom,max-bandwidth-high-kbps:	This value indicates the max bandwidth in KB
				that can be supported without underflow.
				This is a high bandwidth threshold which can be
				applied in scenarios where panel interface can
				be more tolerant to memory latency such as
				command mode panels.

Fudge Factors:			Fudge factors are used to boost demand for
				resources like bus bandswidth, clk rate etc. to
				overcome system inefficiencies and avoid any
				glitches. These fudge factors are expressed in
				terms of numerator and denominator. First value
				is numerator followed by denominator. They all
				are optional but highly recommended.
				Ex:
				x = value to be fudged
				a = numerator, default value is 1
				b = denominator, default value is 1
				FUDGE(x, a, b) = ((x * a) / b)
- qcom,mdss-ib-factor:		This fudge factor is applied to calculated ib
				values in default conditions.
- qcom,mdss-clk-factor:		This fudge factor is applied to calculated mdp
				clk rate in default conditions.
- qcom,mdss-highest-bank-bit: Property to indicate tile format as opposed to usual
				linear format. The value tells the GPU highest memory
				 bank bit used.

Optional subnodes:
Child nodes representing the frame buffer virtual devices.

Subnode properties:
- compatible :		Must be "qcom,mdss-fb"
- cell-index :		Index representing frame buffer
- qcom,mdss-mixer-swap: A boolean property that indicates if the mixer muxes
			 need to be swapped based on the target panel.
			 By default the property is not defined.
- qcom,mdss-fb-split:	 Array of splitted framebuffer size. There should
			 be only two values in this property. The values
			 correspond to the left and right size respectively.
			 MDP muxes two mixer output together before sending to
			 the panel interface and these values are used to set
			 each mixer width, so the sum of these two values
			 should be equal to the panel x-resolution.

			 Note that if the sum of two values is not equal to
			 x-resolution or this subnode itself is not defined
			 in device tree there are two cases: 1)split is not
			 enabled if framebuffer size is less than max mixer
			 width; 2) the defaut even split is enabled if frambuffer
			 size is greater than max mixer width.
- qcom,memblock-reserve: Specifies the memory location and the size reserved
			 for the framebuffer used to display the splash screen.
			 This property is required whenever the continuous splash
			 screen feature is enabled for the corresponding
			 framebuffer device.
- linux,contiguous-region: Phandle to the continuous memory region reserved for
			 frame-buffer. Size of this region is dependent on the
			 display panel resolution and buffering scheme.
			 Currently driver uses double buffering.

			 Example: Width = 1920, Height = 1080, BytesPerPixel = 4,
			 Number of frame-buffers reserved = 2.
			 Size = 1920*1080*4*2 = ROUND_1MB(15.8MB) = 16MB.
<<<<<<< HEAD
=======
- qcom,mdss-fb-splash-logo-enabled:    The boolean entry enables the framebuffer
					driver to display the splash logo image.
					It is independent of continuous splash
					screen feature and has no relation with
					qcom,cont-splash-enabled entry present in
					panel configuration.
>>>>>>> e64c9a48

Example:
	mdss_mdp: qcom,mdss_mdp@fd900000 {
		compatible = "qcom,mdss_mdp";
		reg = <0xfd900000 0x22100>,
			<0xfd924000 0x1000>;
		reg-names = "mdp_phys", "vbif_phys";
		interrupts = <0 72 0>;
		vdd-supply = <&gdsc_mdss>;
		vdd-cx-supply = <&pm8841_s2_corner>;
		batfet-supply = <&pm8941_chg_batif>;

		qcom,max-bandwidth-low-kbps = <2300000>;
		qcom,max-bandwidth-high-kbps = <3000000>;

		/* Bus Scale Settings */
		qcom,msm-bus,name = "mdss_mdp";
		qcom,msm-bus,num-cases = <3>;
		qcom,msm-bus,num-paths = <2>;
		qcom,msm-bus,vectors-KBps =
			<22 512 0 0>, <23 512 0 0>,
			<22 512 0 6400000>, <23 512 0 6400000>,
			<22 512 0 6400000>, <23 512 0 6400000>;

		/* Fudge factors */
		qcom,mdss-ab-factor = <2 1>;		/* 2 times    */
		qcom,mdss-ib-factor = <3 2>;		/* 1.5 times  */
		qcom,mdss-clk-factor = <5 4>;		/* 1.25 times */

		qcom,max-clk-rate = <320000000>;
		qcom,vbif-settings = <0x0004 0x00000001>,
				     <0x00D8 0x00000707>;
		qcom,mdp-settings = <0x02E0 0x000000AA>,
				    <0x02E4 0x00000055>;
		qcom,mdss-pipe-vig-off = <0x00001200 0x00001600
					  0x00001A00>;
		qcom,mdss-pipe-rgb-off = <0x00001E00 0x00002200
					  0x00002600>;
		qcom,mdss-pipe-dma-off = <0x00002A00 0x00002E00>;
		qcom,mdss-pipe-vig-fetch-id = <1 4 7>;
		qcom,mdss-pipe-rgb-fetch-id = <16 17 18>;
		qcom,mdss-pipe-dma-fetch-id = <10 13>;
		qcom,mdss-pipe-rgb-fixed-mmb =	<2 0 1>,
						<2 2 3>,
						<2 4 5>,
						<2 6 7>;

		qcom,mdss-pipe-vig-xin-id = <0 4 8>;
		qcom,mdss-pipe-rgb-xin-id = <1 5 9>;
		qcom,mdss-pipe-dma-xin-id = <2 10>;

		qcom,mdss-smp-data = <22 4096>;
		qcom,mdss-rot-block-size = <64>;
		qcom,mdss-smp-mb-per-pipe = <2>;
		qcom,mdss-pref-prim-intf = "dsi";
		qcom,mdss-has-bwc;
		qcom,mdss-has-decimation;
		qcom,mdss-has-wfd-blk;

		qcom,mdss-ctl-off = <0x00000600 0x00000700 0x00000800
				     0x00000900 0x0000A00>;
		qcom,mdss-mixer-intf-off = <0x00003200 0x00003600
					    0x00003A00>;
		qcom,mdss-mixer-wb-off = <0x00003E00 0x00004200>;
		qcom,mdss-dspp-off = <0x00004600 0x00004A00 0x00004E00>;
		qcom,mdss-pingpong-off = <0x00012D00 0x00012E00 0x00012F00>;
		qcom,mdss-wb-off = <0x00011100 0x00013100 0x00015100
				    0x00017100 0x00019100>;
		qcom,mdss-intf-off = <0x00021100 0x00021300
					   0x00021500 0x00021700>;

		/* buffer parameters to calculate prefill bandwidth */
		qcom,mdss-prefill-outstanding-buffer-bytes = <1024>;
		qcom,mdss-prefill-y-buffer-bytes = <4096>;
		qcom,mdss-prefill-scaler-buffer-lines-bilinear = <2>;
		qcom,mdss-prefill-scaler-buffer-lines-caf = <4>;
		qcom,mdss-prefill-post-scaler-buffer-pixels = <2048>;
		qcom,mdss-prefill-pingpong-buffer-pixels = <5120>;
		qcom,mdss-prefill-fbc-lines = <2>;

		mdss_fb0: qcom,mdss_fb_primary {
			cell-index = <0>;
			compatible = "qcom,mdss-fb";
			qcom,mdss-mixer-swap;
			qcom,mdss-fb-split = <480 240>
			linux,contiguous-region = <&fb_mem>;
		};
	};
<|MERGE_RESOLUTION|>--- conflicted
+++ resolved
@@ -300,15 +300,12 @@
 			 Example: Width = 1920, Height = 1080, BytesPerPixel = 4,
 			 Number of frame-buffers reserved = 2.
 			 Size = 1920*1080*4*2 = ROUND_1MB(15.8MB) = 16MB.
-<<<<<<< HEAD
-=======
 - qcom,mdss-fb-splash-logo-enabled:    The boolean entry enables the framebuffer
 					driver to display the splash logo image.
 					It is independent of continuous splash
 					screen feature and has no relation with
 					qcom,cont-splash-enabled entry present in
 					panel configuration.
->>>>>>> e64c9a48
 
 Example:
 	mdss_mdp: qcom,mdss_mdp@fd900000 {
