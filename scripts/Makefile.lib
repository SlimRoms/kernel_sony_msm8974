# Backward compatibility
asflags-y  += $(EXTRA_AFLAGS)
ccflags-y  += $(EXTRA_CFLAGS)
cppflags-y += $(EXTRA_CPPFLAGS)
ldflags-y  += $(EXTRA_LDFLAGS)

#
# flags that take effect in sub directories
export KBUILD_SUBDIR_ASFLAGS := $(KBUILD_SUBDIR_ASFLAGS) $(subdir-asflags-y)
export KBUILD_SUBDIR_CCFLAGS := $(KBUILD_SUBDIR_CCFLAGS) $(subdir-ccflags-y)

# Figure out what we need to build from the various variables
# ===========================================================================

# When an object is listed to be built compiled-in and modular,
# only build the compiled-in version

obj-m := $(filter-out $(obj-y),$(obj-m))

# Libraries are always collected in one lib file.
# Filter out objects already built-in

lib-y := $(filter-out $(obj-y), $(sort $(lib-y) $(lib-m)))


# Handle objects in subdirs
# ---------------------------------------------------------------------------
# o if we encounter foo/ in $(obj-y), replace it by foo/built-in.o
#   and add the directory to the list of dirs to descend into: $(subdir-y)
# o if we encounter foo/ in $(obj-m), remove it from $(obj-m) 
#   and add the directory to the list of dirs to descend into: $(subdir-m)

# Determine modorder.
# Unfortunately, we don't have information about ordering between -y
# and -m subdirs.  Just put -y's first.
modorder	:= $(patsubst %/,%/modules.order, $(filter %/, $(obj-y)) $(obj-m:.o=.ko))

__subdir-y	:= $(patsubst %/,%,$(filter %/, $(obj-y)))
subdir-y	+= $(__subdir-y)
__subdir-m	:= $(patsubst %/,%,$(filter %/, $(obj-m)))
subdir-m	+= $(__subdir-m)
obj-y		:= $(patsubst %/, %/built-in.o, $(obj-y))
obj-m		:= $(filter-out %/, $(obj-m))

# Subdirectories we need to descend into

subdir-ym	:= $(sort $(subdir-y) $(subdir-m))

# if $(foo-objs) exists, foo.o is a composite object 
multi-used-y := $(sort $(foreach m,$(obj-y), $(if $(strip $($(m:.o=-objs)) $($(m:.o=-y))), $(m))))
multi-used-m := $(sort $(foreach m,$(obj-m), $(if $(strip $($(m:.o=-objs)) $($(m:.o=-y))), $(m))))
multi-used   := $(multi-used-y) $(multi-used-m)
single-used-m := $(sort $(filter-out $(multi-used-m),$(obj-m)))

# Build list of the parts of our composite objects, our composite
# objects depend on those (obviously)
multi-objs-y := $(foreach m, $(multi-used-y), $($(m:.o=-objs)) $($(m:.o=-y)))
multi-objs-m := $(foreach m, $(multi-used-m), $($(m:.o=-objs)) $($(m:.o=-y)))
multi-objs   := $(multi-objs-y) $(multi-objs-m)

# $(subdir-obj-y) is the list of objects in $(obj-y) which uses dir/ to
# tell kbuild to descend
subdir-obj-y := $(filter %/built-in.o, $(obj-y))

# $(obj-dirs) is a list of directories that contain object files
obj-dirs := $(dir $(multi-objs) $(subdir-obj-y))

# Replace multi-part objects by their individual parts, look at local dir only
real-objs-y := $(foreach m, $(filter-out $(subdir-obj-y), $(obj-y)), $(if $(strip $($(m:.o=-objs)) $($(m:.o=-y))),$($(m:.o=-objs)) $($(m:.o=-y)),$(m))) $(extra-y)
real-objs-m := $(foreach m, $(obj-m), $(if $(strip $($(m:.o=-objs)) $($(m:.o=-y))),$($(m:.o=-objs)) $($(m:.o=-y)),$(m)))

# Add subdir path

extra-y		:= $(addprefix $(obj)/,$(extra-y))
always		:= $(addprefix $(obj)/,$(always))
targets		:= $(addprefix $(obj)/,$(targets))
modorder	:= $(addprefix $(obj)/,$(modorder))
obj-y		:= $(addprefix $(obj)/,$(obj-y))
obj-m		:= $(addprefix $(obj)/,$(obj-m))
lib-y		:= $(addprefix $(obj)/,$(lib-y))
subdir-obj-y	:= $(addprefix $(obj)/,$(subdir-obj-y))
real-objs-y	:= $(addprefix $(obj)/,$(real-objs-y))
real-objs-m	:= $(addprefix $(obj)/,$(real-objs-m))
single-used-m	:= $(addprefix $(obj)/,$(single-used-m))
multi-used-y	:= $(addprefix $(obj)/,$(multi-used-y))
multi-used-m	:= $(addprefix $(obj)/,$(multi-used-m))
multi-objs-y	:= $(addprefix $(obj)/,$(multi-objs-y))
multi-objs-m	:= $(addprefix $(obj)/,$(multi-objs-m))
subdir-ym	:= $(addprefix $(obj)/,$(subdir-ym))
obj-dirs	:= $(addprefix $(obj)/,$(obj-dirs))

# These flags are needed for modversions and compiling, so we define them here
# already
# $(modname_flags) #defines KBUILD_MODNAME as the name of the module it will 
# end up in (or would, if it gets compiled in)
# Note: Files that end up in two or more modules are compiled without the
#       KBUILD_MODNAME definition. The reason is that any made-up name would
#       differ in different configs.
name-fix = $(subst $(comma),_,$(subst -,_,$1))
basename_flags = -D"KBUILD_BASENAME=KBUILD_STR($(call name-fix,$(basetarget)))"
modname_flags  = $(if $(filter 1,$(words $(modname))),\
                 -D"KBUILD_MODNAME=KBUILD_STR($(call name-fix,$(modname)))")

orig_c_flags   = $(KBUILD_CPPFLAGS) $(KBUILD_CFLAGS) $(KBUILD_SUBDIR_CCFLAGS) \
                 $(ccflags-y) $(CFLAGS_$(basetarget).o)
_c_flags       = $(filter-out $(CFLAGS_REMOVE_$(basetarget).o), $(orig_c_flags))
_a_flags       = $(KBUILD_CPPFLAGS) $(KBUILD_AFLAGS) $(KBUILD_SUBDIR_ASFLAGS) \
                 $(asflags-y) $(AFLAGS_$(basetarget).o)
_cpp_flags     = $(KBUILD_CPPFLAGS) $(cppflags-y) $(CPPFLAGS_$(@F))

#
# Enable gcov profiling flags for a file, directory or for all files depending
# on variables GCOV_PROFILE_obj.o, GCOV_PROFILE and CONFIG_GCOV_PROFILE_ALL
# (in this order)
#
ifeq ($(CONFIG_GCOV_KERNEL),y)
_c_flags += $(if $(patsubst n%,, \
		$(GCOV_PROFILE_$(basetarget).o)$(GCOV_PROFILE)$(CONFIG_GCOV_PROFILE_ALL)), \
		$(CFLAGS_GCOV))
endif

ifdef CONFIG_SYMBOL_PREFIX
_sym_flags = -DSYMBOL_PREFIX=$(patsubst "%",%,$(CONFIG_SYMBOL_PREFIX))
_cpp_flags += $(_sym_flags)
_a_flags += $(_sym_flags)
endif


# If building the kernel in a separate objtree expand all occurrences
# of -Idir to -I$(srctree)/dir except for absolute paths (starting with '/').

ifeq ($(KBUILD_SRC),)
__c_flags	= $(_c_flags)
__a_flags	= $(_a_flags)
__cpp_flags     = $(_cpp_flags)
else

# -I$(obj) locates generated .h files
# $(call addtree,-I$(obj)) locates .h files in srctree, from generated .c files
#   and locates generated .h files
# FIXME: Replace both with specific CFLAGS* statements in the makefiles
__c_flags	= $(call addtree,-I$(obj)) $(call flags,_c_flags)
__a_flags	=                          $(call flags,_a_flags)
__cpp_flags     =                          $(call flags,_cpp_flags)
endif

c_flags        = -Wp,-MD,$(depfile) $(NOSTDINC_FLAGS) $(LINUXINCLUDE)     \
		 $(__c_flags) $(modkern_cflags)                           \
		 -D"KBUILD_STR(s)=\#s" $(basename_flags) $(modname_flags)

a_flags        = -Wp,-MD,$(depfile) $(NOSTDINC_FLAGS) $(LINUXINCLUDE)     \
		 $(__a_flags) $(modkern_aflags)

cpp_flags      = -Wp,-MD,$(depfile) $(NOSTDINC_FLAGS) $(LINUXINCLUDE)     \
		 $(__cpp_flags)

ld_flags       = $(LDFLAGS) $(ldflags-y)

# Finds the multi-part object the current object will be linked into
modname-multi = $(sort $(foreach m,$(multi-used),\
		$(if $(filter $(subst $(obj)/,,$*.o), $($(m:.o=-objs)) $($(m:.o=-y))),$(m:.o=))))

ifdef REGENERATE_PARSERS

# GPERF
# ---------------------------------------------------------------------------
quiet_cmd_gperf = GPERF $@
      cmd_gperf = gperf -t --output-file $@ -a -C -E -g -k 1,3,$$ -p -t $<

.PRECIOUS: $(src)/%.hash.c_shipped
$(src)/%.hash.c_shipped: $(src)/%.gperf
	$(call cmd,gperf)

# LEX
# ---------------------------------------------------------------------------
LEX_PREFIX = $(if $(LEX_PREFIX_${baseprereq}),$(LEX_PREFIX_${baseprereq}),yy)

quiet_cmd_flex = LEX     $@
      cmd_flex = flex -o$@ -L -P $(LEX_PREFIX) $<

.PRECIOUS: $(src)/%.lex.c_shipped
$(src)/%.lex.c_shipped: $(src)/%.l
	$(call cmd,flex)

# YACC
# ---------------------------------------------------------------------------
YACC_PREFIX = $(if $(YACC_PREFIX_${baseprereq}),$(YACC_PREFIX_${baseprereq}),yy)

quiet_cmd_bison = YACC    $@
      cmd_bison = bison -o$@ -t -l -p $(YACC_PREFIX) $<

.PRECIOUS: $(src)/%.tab.c_shipped
$(src)/%.tab.c_shipped: $(src)/%.y
	$(call cmd,bison)

quiet_cmd_bison_h = YACC    $@
      cmd_bison_h = bison -o/dev/null --defines=$@ -t -l -p $(YACC_PREFIX) $<

.PRECIOUS: $(src)/%.tab.h_shipped
$(src)/%.tab.h_shipped: $(src)/%.y
	$(call cmd,bison_h)

endif

# Shipped files
# ===========================================================================

quiet_cmd_shipped = SHIPPED $@
cmd_shipped = cat $< > $@

$(obj)/%: $(src)/%_shipped
	$(call cmd,shipped)

# Commands useful for building a boot image
# ===========================================================================
# 
#	Use as following:
#
#	target: source(s) FORCE
#		$(if_changed,ld/objcopy/gzip)
#
#	and add target to extra-y so that we know we have to
#	read in the saved command line

# Linking
# ---------------------------------------------------------------------------

quiet_cmd_ld = LD      $@
cmd_ld = $(LD) $(LDFLAGS) $(ldflags-y) $(LDFLAGS_$(@F)) \
	       $(filter-out FORCE,$^) -o $@ 

# Objcopy
# ---------------------------------------------------------------------------

quiet_cmd_objcopy = OBJCOPY $@
cmd_objcopy = $(OBJCOPY) $(OBJCOPYFLAGS) $(OBJCOPYFLAGS_$(@F)) $< $@

# Gzip
# ---------------------------------------------------------------------------

quiet_cmd_gzip = GZIP    $@
cmd_gzip = (cat $(filter-out FORCE,$^) | gzip -n -f -9 > $@) || \
	(rm -f $@ ; false)

# DTC
# ---------------------------------------------------------------------------

# Generate an assembly file to wrap the output of the device tree compiler
quiet_cmd_dt_S_dtb= DTB    $@
cmd_dt_S_dtb=						\
(							\
	echo '\#include <asm-generic/vmlinux.lds.h>'; 	\
	echo '.section .dtb.init.rodata,"a"';		\
	echo '.balign STRUCT_ALIGNMENT';		\
	echo '.global __dtb_$(*F)_begin';		\
	echo '__dtb_$(*F)_begin:';			\
	echo '.incbin "$<" ';				\
	echo '__dtb_$(*F)_end:';			\
	echo '.global __dtb_$(*F)_end';			\
	echo '.balign STRUCT_ALIGNMENT'; 		\
) > $@

$(obj)/%.dtb.S: $(obj)/%.dtb
	$(call cmd,dt_S_dtb)

quiet_cmd_dtc = DTC     $@
cmd_dtc = $(objtree)/scripts/dtc/dtc -O dtb -o $@ -b 0 $(DTC_FLAGS) -d $(depfile) $<

# cat
# ---------------------------------------------------------------------------
# Concatentate multiple files together
quiet_cmd_cat = CAT     $@
cmd_cat = (cat $(filter-out FORCE,$^) > $@) || (rm -f $@; false)

# Bzip2
# ---------------------------------------------------------------------------

# Bzip2 and LZMA do not include size in file... so we have to fake that;
# append the size as a 32-bit littleendian number as gzip does.
size_append = printf $(shell						\
dec_size=0;								\
for F in $1; do								\
	fsize=$$(stat -c "%s" $$F);					\
	dec_size=$$(expr $$dec_size + $$fsize);				\
done;									\
printf "%08x\n" $$dec_size |						\
	sed 's/\(..\)/\1 /g' | {					\
		read ch0 ch1 ch2 ch3;					\
		for ch in $$ch3 $$ch2 $$ch1 $$ch0; do			\
			printf '%s%03o' '\\' $$((0x$$ch)); 		\
		done;							\
	}								\
)

quiet_cmd_bzip2 = BZIP2   $@
cmd_bzip2 = (cat $(filter-out FORCE,$^) | \
	bzip2 -9 && $(call size_append, $(filter-out FORCE,$^))) > $@ || \
	(rm -f $@ ; false)

# Lzma
# ---------------------------------------------------------------------------

quiet_cmd_lzma = LZMA    $@
cmd_lzma = (cat $(filter-out FORCE,$^) | \
	lzma -9 && $(call size_append, $(filter-out FORCE,$^))) > $@ || \
	(rm -f $@ ; false)

quiet_cmd_lzo = LZO     $@
cmd_lzo = (cat $(filter-out FORCE,$^) | \
	lzop -9 && $(call size_append, $(filter-out FORCE,$^))) > $@ || \
	(rm -f $@ ; false)

quiet_cmd_lz4 = LZ4     $@
cmd_lz4 = (cat $(filter-out FORCE,$^) | \
<<<<<<< HEAD
	lz4 -c1 stdin stdout && $(call size_append, $(filter-out FORCE,$^))) > $@ || \
=======
	lz4c -l -c1 stdin stdout && $(call size_append, $(filter-out FORCE,$^))) > $@ || \
>>>>>>> e64c9a48
	(rm -f $@ ; false)

# U-Boot mkimage
# ---------------------------------------------------------------------------

MKIMAGE := $(srctree)/scripts/mkuboot.sh

# SRCARCH just happens to match slightly more than ARCH (on sparc), so reduces
# the number of overrides in arch makefiles
UIMAGE_ARCH ?= $(SRCARCH)
UIMAGE_COMPRESSION ?= $(if $(2),$(2),none)
UIMAGE_OPTS-y ?=
UIMAGE_TYPE ?= kernel
UIMAGE_LOADADDR ?= arch_must_set_this
UIMAGE_ENTRYADDR ?= $(UIMAGE_LOADADDR)
UIMAGE_NAME ?= 'Linux-$(KERNELRELEASE)'
UIMAGE_IN ?= $<
UIMAGE_OUT ?= $@

quiet_cmd_uimage = UIMAGE  $(UIMAGE_OUT)
      cmd_uimage = $(CONFIG_SHELL) $(MKIMAGE) -A $(UIMAGE_ARCH) -O linux \
			-C $(UIMAGE_COMPRESSION) $(UIMAGE_OPTS-y) \
			-T $(UIMAGE_TYPE) \
			-a $(UIMAGE_LOADADDR) -e $(UIMAGE_ENTRYADDR) \
			-n $(UIMAGE_NAME) -d $(UIMAGE_IN) $(UIMAGE_OUT)

# XZ
# ---------------------------------------------------------------------------
# Use xzkern to compress the kernel image and xzmisc to compress other things.
#
# xzkern uses a big LZMA2 dictionary since it doesn't increase memory usage
# of the kernel decompressor. A BCJ filter is used if it is available for
# the target architecture. xzkern also appends uncompressed size of the data
# using size_append. The .xz format has the size information available at
# the end of the file too, but it's in more complex format and it's good to
# avoid changing the part of the boot code that reads the uncompressed size.
# Note that the bytes added by size_append will make the xz tool think that
# the file is corrupt. This is expected.
#
# xzmisc doesn't use size_append, so it can be used to create normal .xz
# files. xzmisc uses smaller LZMA2 dictionary than xzkern, because a very
# big dictionary would increase the memory usage too much in the multi-call
# decompression mode. A BCJ filter isn't used either.
quiet_cmd_xzkern = XZKERN  $@
cmd_xzkern = (cat $(filter-out FORCE,$^) | \
	sh $(srctree)/scripts/xz_wrap.sh && \
	$(call size_append, $(filter-out FORCE,$^))) > $@ || \
	(rm -f $@ ; false)

quiet_cmd_xzmisc = XZMISC  $@
cmd_xzmisc = (cat $(filter-out FORCE,$^) | \
	xz --check=crc32 --lzma2=dict=1MiB) > $@ || \
	(rm -f $@ ; false)

# misc stuff
# ---------------------------------------------------------------------------
quote:="<|MERGE_RESOLUTION|>--- conflicted
+++ resolved
@@ -312,11 +312,7 @@
 
 quiet_cmd_lz4 = LZ4     $@
 cmd_lz4 = (cat $(filter-out FORCE,$^) | \
-<<<<<<< HEAD
-	lz4 -c1 stdin stdout && $(call size_append, $(filter-out FORCE,$^))) > $@ || \
-=======
 	lz4c -l -c1 stdin stdout && $(call size_append, $(filter-out FORCE,$^))) > $@ || \
->>>>>>> e64c9a48
 	(rm -f $@ ; false)
 
 # U-Boot mkimage
