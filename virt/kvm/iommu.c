--- conflicted
+++ resolved
@@ -240,10 +240,9 @@
 		return -ENODEV;
 	}
 
-<<<<<<< HEAD
 	mutex_lock(&kvm->slots_lock);
 
-	kvm->arch.iommu_domain = iommu_domain_alloc(&pci_bus_type);
+	kvm->arch.iommu_domain = iommu_domain_alloc(&pci_bus_type, 0);
 	if (!kvm->arch.iommu_domain) {
 		r = -ENOMEM;
 		goto out_unlock;
@@ -261,11 +260,6 @@
 		r = -EPERM;
 		goto out_unlock;
 	}
-=======
-	kvm->arch.iommu_domain = iommu_domain_alloc(0);
-	if (!kvm->arch.iommu_domain)
-		return -ENOMEM;
->>>>>>> 3f6240f3
 
 	r = kvm_iommu_map_memslots(kvm);
 	if (r)
