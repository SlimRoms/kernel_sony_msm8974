--- conflicted
+++ resolved
@@ -12,7 +12,6 @@
 #include <linux/init.h>
 #include <linux/linkage.h>
 #include <asm/assembler.h>
-#include <asm/domain.h>
 #include <asm/asm-offsets.h>
 #include <asm/hwcap.h>
 #include <asm/pgtable-hwdef.h>
@@ -53,23 +52,15 @@
 	.align	5
 	.pushsection	.idmap.text, "ax"
 ENTRY(cpu_v7_reset)
-<<<<<<< HEAD
 	mrc	p15, 0, r1, c1, c0, 0		@ ctrl register
 	bic	r1, r1, #0x1			@ ...............m
  THUMB(	bic	r1, r1, #1 << 30 )		@ SCTLR.TE (Thumb exceptions)
 	mcr	p15, 0, r1, c1, c0, 0		@ disable MMU
+	mcr     p15, 0, ip, c8, c7, 0           @ invalidate I & D,flush TLB
+	mcr     p15, 0, ip, c7, c5, 6           @ flush BTC
+	dsb
 	isb
 	mov	pc, r0
-=======
-	mrc     p15, 0, r1, c1, c0, 0           @ ctrl register
-	bic     r1, r1, #0x0001                 @ ...............m
-        mcr     p15, 0, r1, c1, c0, 0           @ Turn off MMU
-        mcr     p15, 0, ip, c8, c7, 0           @ invalidate I & D,flush TLB
-        mcr     p15, 0, ip, c7, c5, 6           @ flush BTC
-        dsb
-        isb
-	mov     pc,r0
->>>>>>> 3f6240f3
 ENDPROC(cpu_v7_reset)
 	.popsection
 
@@ -98,146 +89,9 @@
 	mov	pc, lr
 ENDPROC(cpu_v7_dcache_clean_area)
 
-<<<<<<< HEAD
 	string	cpu_v7_name, "ARMv7 Processor"
 	.align
 
-=======
-/*
- *	cpu_v7_switch_mm(pgd_phys, tsk)
- *
- *	Set the translation table base pointer to be pgd_phys
- *
- *	- pgd_phys - physical address of new TTB
- *
- *	It is assumed that:
- *	- we are not using split page tables
- */
-ENTRY(cpu_v7_switch_mm)
-#ifdef CONFIG_MMU
-#ifdef CONFIG_EMULATE_DOMAIN_MANAGER_V7
-	ldr	r2, =cpu_v7_switch_mm_private
-	b	emulate_domain_manager_switch_mm
-cpu_v7_switch_mm_private:
-#endif
-	mov	r2, #0
-	ldr	r1, [r1, #MM_CONTEXT_ID]	@ get mm->context.id
-	ALT_SMP(orr	r0, r0, #TTB_FLAGS_SMP)
-	ALT_UP(orr	r0, r0, #TTB_FLAGS_UP)
-#ifdef CONFIG_ARM_ERRATA_430973
-	mcr	p15, 0, r2, c7, c5, 6		@ flush BTAC/BTB
-#endif
-#ifdef CONFIG_ARM_ERRATA_754322
-	dsb
-#endif
-#ifdef CONFIG_PID_IN_CONTEXTIDR
-	mrc	p15, 0, r2, c13, c0, 1		@ read current context ID
-	bic	r2, r2, #0xff			@ extract the PID
-	and	r1, r1, #0xff
-	orr	r1, r1, r2			@ insert the PID into r1
-#endif
-	mcr	p15, 0, r2, c13, c0, 1		@ set reserved context ID
-	isb
-1:	mcr	p15, 0, r0, c2, c0, 0		@ set TTB 0
-	isb
-#ifdef CONFIG_ARM_ERRATA_754322
-	dsb
-#endif
-	mcr	p15, 0, r1, c13, c0, 1		@ set context ID
-	isb
-#endif
-	mov	pc, lr
-ENDPROC(cpu_v7_switch_mm)
-
-/*
- *	cpu_v7_set_pte_ext(ptep, pte)
- *
- *	Set a level 2 translation table entry.
- *
- *	- ptep  - pointer to level 2 translation table entry
- *		  (hardware version is stored at +2048 bytes)
- *	- pte   - PTE value to store
- *	- ext	- value for extended PTE bits
- */
-ENTRY(cpu_v7_set_pte_ext)
-#ifdef CONFIG_MMU
-	str	r1, [r0]			@ linux version
-
-	bic	r3, r1, #0x000003f0
-	bic	r3, r3, #PTE_TYPE_MASK
-	orr	r3, r3, r2
-	orr	r3, r3, #PTE_EXT_AP0 | 2
-
-	tst	r1, #1 << 4
-	orrne	r3, r3, #PTE_EXT_TEX(1)
-
-	eor	r1, r1, #L_PTE_DIRTY
-	tst	r1, #L_PTE_RDONLY | L_PTE_DIRTY
-	orrne	r3, r3, #PTE_EXT_APX
-
-	tst	r1, #L_PTE_USER
-	orrne	r3, r3, #PTE_EXT_AP1
-#ifdef CONFIG_CPU_USE_DOMAINS
-	@ allow kernel read/write access to read-only user pages
-	tstne	r3, #PTE_EXT_APX
-	bicne	r3, r3, #PTE_EXT_APX | PTE_EXT_AP0
-#endif
-
-	tst	r1, #L_PTE_XN
-	orrne	r3, r3, #PTE_EXT_XN
-
-	tst	r1, #L_PTE_YOUNG
-	tstne	r1, #L_PTE_PRESENT
-	moveq	r3, #0
-
- ARM(	str	r3, [r0, #2048]! )
- THUMB(	add	r0, r0, #2048 )
- THUMB(	str	r3, [r0] )
-	mcr	p15, 0, r0, c7, c10, 1		@ flush_pte
-#endif
-	mov	pc, lr
-ENDPROC(cpu_v7_set_pte_ext)
-
-cpu_v7_name:
-	.ascii	"ARMv7 Processor"
-	.align
-
-	/*
-	 * Memory region attributes with SCTLR.TRE=1
-	 *
-	 *   n = TEX[0],C,B
-	 *   TR = PRRR[2n+1:2n]		- memory type
-	 *   IR = NMRR[2n+1:2n]		- inner cacheable property
-	 *   OR = NMRR[2n+17:2n+16]	- outer cacheable property
-	 *
-	 *			n	TR	IR	OR
-	 *   UNCACHED		000	00
-	 *   BUFFERABLE		001	10	00	00
-	 *   WRITETHROUGH	010	10	10	10
-	 *   WRITEBACK		011	10	11	11
-	 *   reserved		110
-	 *   WRITEALLOC		111	10	01	01
-	 *   DEV_SHARED		100	01
-	 *   DEV_NONSHARED	100	01
-	 *   DEV_WC		001	10
-	 *   DEV_CACHED		011	10
-	 *
-	 * Other attributes:
-	 *
-	 *   DS0 = PRRR[16] = 0		- device shareable property
-	 *   DS1 = PRRR[17] = 1		- device shareable property
-	 *   NS0 = PRRR[18] = 0		- normal shareable property
-	 *   NS1 = PRRR[19] = 1		- normal shareable property
-	 *   NOS = PRRR[24+n] = 1	- not outer shareable
-	 */
-.equ	PRRR,	0xff0a81a8
-#if defined (CONFIG_ARCH_MSM_SCORPIONMP)
-.equ	NMRR,	0x40e080e0
-#else
-.equ	NMRR,	0x40e040e0
-#endif
-
->>>>>>> 3f6240f3
 /* Suspend/resume support: derived from arch/arm/mach-s5pv210/sleep.S */
 .globl	cpu_v7_suspend_size
 .equ	cpu_v7_suspend_size, 4 * 8
@@ -304,32 +158,19 @@
  */
 __v7_ca5mp_setup:
 __v7_ca9mp_setup:
-<<<<<<< HEAD
 	mov	r10, #(1 << 0)			@ TLB ops broadcasting
 	b	1f
 __v7_ca7mp_setup:
 __v7_ca15mp_setup:
 	mov	r10, #0
-=======
-	mov     r10, #(1 << 0)                  @ TLB ops broadcasting
-	b       1f
-__v7_ca15mp_setup:
-	mov     r10, #0
->>>>>>> 3f6240f3
 1:
 #ifdef CONFIG_SMP
-	ALT_SMP(mrc     p15, 0, r0, c1, c0, 1)
-	ALT_UP(mov      r0, #(1 << 6))          @ fake it for UP
+	ALT_SMP(mrc	p15, 0, r0, c1, c0, 1)
+	ALT_UP(mov	r0, #(1 << 6))		@ fake it for UP
 	tst	r0, #(1 << 6)			@ SMP/nAMP mode enabled?
-<<<<<<< HEAD
 	orreq	r0, r0, #(1 << 6)		@ Enable SMP/nAMP mode
 	orreq	r0, r0, r10			@ Enable CPU-specific SMP bits
 	mcreq	p15, 0, r0, c1, c0, 1
-=======
-	orreq   r0, r0, #(1 << 6)               @ Enable SMP/nAMP mode
-	orreq   r0, r0, r10                     @ Enable CPU-specific SMP bits
-	mcreq   p15, 0, r0, c1, c0, 1
->>>>>>> 3f6240f3
 #endif
 __v7_setup:
 	adr	r12, __v7_setup_stack		@ the local stack
@@ -411,19 +252,13 @@
 	dsb
 #ifdef CONFIG_MMU
 	mcr	p15, 0, r10, c8, c7, 0		@ invalidate I + D TLBs
-<<<<<<< HEAD
 	v7_ttb_setup r10, r4, r8, r5		@ TTBCR, TTBRx setup
-=======
-	mcr	p15, 0, r10, c2, c0, 2		@ TTB control register
-	ALT_SMP(orr	r4, r4, #TTB_FLAGS_SMP)
-	ALT_UP(orr	r4, r4, #TTB_FLAGS_UP)
-	ALT_SMP(orr	r8, r8, #TTB_FLAGS_SMP)
-	ALT_UP(orr	r8, r8, #TTB_FLAGS_UP)
-	mcr	p15, 0, r8, c2, c0, 1		@ load TTB1
-#ifndef CONFIG_EMULATE_DOMAIN_MANAGER_V7
-	mov     r10, #0x1f                      @ domains 0, 1 = manager
-	mcr     p15, 0, r10, c3, c0, 0          @ load domain access register
-#endif
+	ldr	r5, =PRRR			@ PRRR
+	ldr	r6, =NMRR			@ NMRR
+	mcr	p15, 0, r5, c10, c2, 0		@ write PRRR
+	mcr	p15, 0, r6, c10, c2, 1		@ write NMRR
+#endif
+
 #if defined(CONFIG_ARCH_MSM_SCORPION) && !defined(CONFIG_MSM_SMP)
 	mov     r0, #0x33
 	mcr     p15, 3, r0, c15, c0, 3          @ set L2CR1
@@ -442,19 +277,12 @@
 	mcr     p15, 0, r0, c1, c0, 1           @ write ACTLR
 #endif
 #endif
-
 #if defined (CONFIG_ARCH_MSM_SCORPIONMP)
 	mrc     p15, 3, r0, c15, c0, 2  @ optimal setting for Scorpion MP
-	orr	    r0, r0, #0x1 << 21
+	orr         r0, r0, #0x1 << 21
 	mcr     p15, 3, r0, c15, c0, 2
 #endif
 
->>>>>>> 3f6240f3
-	ldr	r5, =PRRR			@ PRRR
-	ldr	r6, =NMRR			@ NMRR
-	mcr	p15, 0, r5, c10, c2, 0		@ write PRRR
-	mcr	p15, 0, r6, c10, c2, 1		@ write NMRR
-#endif
 #ifndef CONFIG_ARM_THUMBEE
 	mrc	p15, 0, r0, c0, c1, 0		@ read ID_PFR0 for ThumbEE
 	and	r0, r0, #(0xf << 12)		@ ThumbEE enabled field
@@ -505,19 +333,11 @@
 	 */
 .macro __v7_proc initfunc, mm_mmuflags = 0, io_mmuflags = 0, hwcaps = 0
 	ALT_SMP(.long	PMD_TYPE_SECT | PMD_SECT_AP_WRITE | PMD_SECT_AP_READ | \
-<<<<<<< HEAD
 			PMD_SECT_AF | PMD_FLAGS_SMP | \mm_mmuflags)
 	ALT_UP(.long	PMD_TYPE_SECT | PMD_SECT_AP_WRITE | PMD_SECT_AP_READ | \
 			PMD_SECT_AF | PMD_FLAGS_UP | \mm_mmuflags)
 	.long	PMD_TYPE_SECT | PMD_SECT_AP_WRITE | \
 		PMD_SECT_AP_READ | PMD_SECT_AF | \io_mmuflags
-=======
-			PMD_FLAGS_SMP | \mm_mmuflags)
-	ALT_UP(.long	PMD_TYPE_SECT | PMD_SECT_AP_WRITE | PMD_SECT_AP_READ | \
-			PMD_FLAGS_UP | \mm_mmuflags)
-	.long	PMD_TYPE_SECT | PMD_SECT_XN | PMD_SECT_AP_WRITE | \
-		PMD_SECT_AP_READ | \io_mmuflags
->>>>>>> 3f6240f3
 	W(b)	\initfunc
 	.long	cpu_arch_name
 	.long	cpu_elf_name
@@ -530,10 +350,7 @@
 	.long	v7_cache_fns
 .endm
 
-<<<<<<< HEAD
 #ifndef CONFIG_ARM_LPAE
-=======
->>>>>>> 3f6240f3
 	/*
 	 * ARM Ltd. Cortex A5 processor.
 	 */
@@ -575,16 +392,6 @@
 	__v7_proc __v7_ca15mp_setup, hwcaps = HWCAP_IDIV
 	.size	__v7_ca15mp_proc_info, . - __v7_ca15mp_proc_info
 
-        /*
-	 * ARM Ltd. Cortex A15 processor.
-	 */
-	.type   __v7_ca15mp_proc_info, #object
-__v7_ca15mp_proc_info:
-	.long   0x410fc0f0
-	.long   0xff0ffff0
-	__v7_proc __v7_ca15mp_setup, hwcaps = HWCAP_IDIV
-	.size   __v7_ca15mp_proc_info, . - __v7_ca15mp_proc_info
-
 	/*
 	 * Match any ARMv7 processor core.
 	 */
