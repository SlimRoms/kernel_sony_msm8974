/*
 * This program is free software; you can redistribute it and/or modify
 * it under the terms of the GNU General Public License version 2 as
 * published by the Free Software Foundation.
 *
 * This program is distributed in the hope that it will be useful,
 * but WITHOUT ANY WARRANTY; without even the implied warranty of
 * MERCHANTABILITY or FITNESS FOR A PARTICULAR PURPOSE.  See the
 * GNU General Public License for more details.
 *
 * You should have received a copy of the GNU General Public License
 * along with this program; if not, write to the Free Software
 * Foundation, Inc., 59 Temple Place - Suite 330, Boston, MA 02111-1307, USA.
 *
 * Copyright (C) 2009, 2010 ARM Limited
 *
 * Author: Will Deacon <will.deacon@arm.com>
 */

/*
 * HW_breakpoint: a unified kernel/user-space hardware breakpoint facility,
 * using the CPU's debug registers.
 */
#define pr_fmt(fmt) "hw-breakpoint: " fmt

#include <linux/errno.h>
#include <linux/hardirq.h>
#include <linux/perf_event.h>
#include <linux/hw_breakpoint.h>
#include <linux/smp.h>

#include <asm/cacheflush.h>
#include <asm/cputype.h>
#include <asm/current.h>
#include <asm/hw_breakpoint.h>
#include <asm/kdebug.h>
#include <asm/traps.h>

/* Breakpoint currently in use for each BRP. */
static DEFINE_PER_CPU(struct perf_event *, bp_on_reg[ARM_MAX_BRP]);

/* Watchpoint currently in use for each WRP. */
static DEFINE_PER_CPU(struct perf_event *, wp_on_reg[ARM_MAX_WRP]);

/* Number of BRP/WRP registers on this CPU. */
static int core_num_brps;
static int core_num_wrps;

/* Debug architecture version. */
static u8 debug_arch;

/* Maximum supported watchpoint length. */
static u8 max_watchpoint_len;

#define READ_WB_REG_CASE(OP2, M, VAL)		\
	case ((OP2 << 4) + M):			\
		ARM_DBG_READ(c ## M, OP2, VAL); \
		break

#define WRITE_WB_REG_CASE(OP2, M, VAL)		\
	case ((OP2 << 4) + M):			\
		ARM_DBG_WRITE(c ## M, OP2, VAL);\
		break

#define GEN_READ_WB_REG_CASES(OP2, VAL)		\
	READ_WB_REG_CASE(OP2, 0, VAL);		\
	READ_WB_REG_CASE(OP2, 1, VAL);		\
	READ_WB_REG_CASE(OP2, 2, VAL);		\
	READ_WB_REG_CASE(OP2, 3, VAL);		\
	READ_WB_REG_CASE(OP2, 4, VAL);		\
	READ_WB_REG_CASE(OP2, 5, VAL);		\
	READ_WB_REG_CASE(OP2, 6, VAL);		\
	READ_WB_REG_CASE(OP2, 7, VAL);		\
	READ_WB_REG_CASE(OP2, 8, VAL);		\
	READ_WB_REG_CASE(OP2, 9, VAL);		\
	READ_WB_REG_CASE(OP2, 10, VAL);		\
	READ_WB_REG_CASE(OP2, 11, VAL);		\
	READ_WB_REG_CASE(OP2, 12, VAL);		\
	READ_WB_REG_CASE(OP2, 13, VAL);		\
	READ_WB_REG_CASE(OP2, 14, VAL);		\
	READ_WB_REG_CASE(OP2, 15, VAL)

#define GEN_WRITE_WB_REG_CASES(OP2, VAL)	\
	WRITE_WB_REG_CASE(OP2, 0, VAL);		\
	WRITE_WB_REG_CASE(OP2, 1, VAL);		\
	WRITE_WB_REG_CASE(OP2, 2, VAL);		\
	WRITE_WB_REG_CASE(OP2, 3, VAL);		\
	WRITE_WB_REG_CASE(OP2, 4, VAL);		\
	WRITE_WB_REG_CASE(OP2, 5, VAL);		\
	WRITE_WB_REG_CASE(OP2, 6, VAL);		\
	WRITE_WB_REG_CASE(OP2, 7, VAL);		\
	WRITE_WB_REG_CASE(OP2, 8, VAL);		\
	WRITE_WB_REG_CASE(OP2, 9, VAL);		\
	WRITE_WB_REG_CASE(OP2, 10, VAL);	\
	WRITE_WB_REG_CASE(OP2, 11, VAL);	\
	WRITE_WB_REG_CASE(OP2, 12, VAL);	\
	WRITE_WB_REG_CASE(OP2, 13, VAL);	\
	WRITE_WB_REG_CASE(OP2, 14, VAL);	\
	WRITE_WB_REG_CASE(OP2, 15, VAL)

static u32 read_wb_reg(int n)
{
	u32 val = 0;

	switch (n) {
	GEN_READ_WB_REG_CASES(ARM_OP2_BVR, val);
	GEN_READ_WB_REG_CASES(ARM_OP2_BCR, val);
	GEN_READ_WB_REG_CASES(ARM_OP2_WVR, val);
	GEN_READ_WB_REG_CASES(ARM_OP2_WCR, val);
	default:
		pr_warning("attempt to read from unknown breakpoint "
				"register %d\n", n);
	}

	return val;
}

static void write_wb_reg(int n, u32 val)
{
	switch (n) {
	GEN_WRITE_WB_REG_CASES(ARM_OP2_BVR, val);
	GEN_WRITE_WB_REG_CASES(ARM_OP2_BCR, val);
	GEN_WRITE_WB_REG_CASES(ARM_OP2_WVR, val);
	GEN_WRITE_WB_REG_CASES(ARM_OP2_WCR, val);
	default:
		pr_warning("attempt to write to unknown breakpoint "
				"register %d\n", n);
	}
	isb();
}

/* Determine debug architecture. */
static u8 get_debug_arch(void)
{
	u32 didr;

	/* Do we implement the extended CPUID interface? */
	if (((read_cpuid_id() >> 16) & 0xf) != 0xf) {
		pr_warning("CPUID feature registers not supported. "
			   "Assuming v6 debug is present.\n");
		return ARM_DEBUG_ARCH_V6;
	}

	ARM_DBG_READ(c0, 0, didr);
	return (didr >> 16) & 0xf;
}

u8 arch_get_debug_arch(void)
{
	return debug_arch;
}

static int debug_arch_supported(void)
{
	u8 arch = get_debug_arch();

	/* We don't support the memory-mapped interface. */
	return (arch >= ARM_DEBUG_ARCH_V6 && arch <= ARM_DEBUG_ARCH_V7_ECP14) ||
		arch >= ARM_DEBUG_ARCH_V7_1;
}

/* Determine number of WRP registers available. */
static int get_num_wrp_resources(void)
{
	u32 didr;
	ARM_DBG_READ(c0, 0, didr);
	return ((didr >> 28) & 0xf) + 1;
}

/* Determine number of BRP registers available. */
static int get_num_brp_resources(void)
{
	u32 didr;
	ARM_DBG_READ(c0, 0, didr);
	return ((didr >> 24) & 0xf) + 1;
}

/* Does this core support mismatch breakpoints? */
static int core_has_mismatch_brps(void)
{
	return (get_debug_arch() >= ARM_DEBUG_ARCH_V7_ECP14 &&
		get_num_brp_resources() > 1);
}

/* Determine number of usable WRPs available. */
static int get_num_wrps(void)
{
	/*
	 * On debug architectures prior to 7.1, when a watchpoint fires, the
	 * only way to work out which watchpoint it was is by disassembling
	 * the faulting instruction and working out the address of the memory
	 * access.
	 *
	 * Furthermore, we can only do this if the watchpoint was precise
	 * since imprecise watchpoints prevent us from calculating register
	 * based addresses.
	 *
	 * Providing we have more than 1 breakpoint register, we only report
	 * a single watchpoint register for the time being. This way, we always
	 * know which watchpoint fired. In the future we can either add a
	 * disassembler and address generation emulator, or we can insert a
	 * check to see if the DFAR is set on watchpoint exception entry
	 * [the ARM ARM states that the DFAR is UNKNOWN, but experience shows
	 * that it is set on some implementations].
	 */
	if (get_debug_arch() < ARM_DEBUG_ARCH_V7_1)
		return 1;

	return get_num_wrp_resources();
}

/* Determine number of usable BRPs available. */
static int get_num_brps(void)
{
	int brps = get_num_brp_resources();
	return core_has_mismatch_brps() ? brps - 1 : brps;
}

/*
 * In order to access the breakpoint/watchpoint control registers,
 * we must be running in debug monitor mode. Unfortunately, we can
 * be put into halting debug mode at any time by an external debugger
 * but there is nothing we can do to prevent that.
 */
static int enable_monitor_mode(void)
{
	u32 dscr;
	int ret = 0;

	ARM_DBG_READ(c1, 0, dscr);

	/* Ensure that halting mode is disabled. */
	if (WARN_ONCE(dscr & ARM_DSCR_HDBGEN,
		"halting debug mode enabled. Unable to access hardware resources.\n")) {
		ret = -EPERM;
		goto out;
	}

	/* If monitor mode is already enabled, just return. */
	if (dscr & ARM_DSCR_MDBGEN)
		goto out;

	/* Write to the corresponding DSCR. */
	switch (get_debug_arch()) {
	case ARM_DEBUG_ARCH_V6:
	case ARM_DEBUG_ARCH_V6_1:
		ARM_DBG_WRITE(c1, 0, (dscr | ARM_DSCR_MDBGEN));
		break;
	case ARM_DEBUG_ARCH_V7_ECP14:
	case ARM_DEBUG_ARCH_V7_1:
		ARM_DBG_WRITE(c2, 2, (dscr | ARM_DSCR_MDBGEN));
		break;
	default:
		ret = -ENODEV;
		goto out;
	}

	/* Check that the write made it through. */
	ARM_DBG_READ(c1, 0, dscr);
	if (!(dscr & ARM_DSCR_MDBGEN))
		ret = -EPERM;

out:
	return ret;
}

int hw_breakpoint_slots(int type)
{
	if (!debug_arch_supported())
		return 0;

	/*
	 * We can be called early, so don't rely on
	 * our static variables being initialised.
	 */
	switch (type) {
	case TYPE_INST:
		return get_num_brps();
	case TYPE_DATA:
		return get_num_wrps();
	default:
		pr_warning("unknown slot type: %d\n", type);
		return 0;
	}
}

/*
 * Check if 8-bit byte-address select is available.
 * This clobbers WRP 0.
 */
static u8 get_max_wp_len(void)
{
	u32 ctrl_reg;
	struct arch_hw_breakpoint_ctrl ctrl;
	u8 size = 4;

	if (debug_arch < ARM_DEBUG_ARCH_V7_ECP14)
		goto out;

	memset(&ctrl, 0, sizeof(ctrl));
	ctrl.len = ARM_BREAKPOINT_LEN_8;
	ctrl_reg = encode_ctrl_reg(ctrl);

	write_wb_reg(ARM_BASE_WVR, 0);
	write_wb_reg(ARM_BASE_WCR, ctrl_reg);
	if ((read_wb_reg(ARM_BASE_WCR) & ctrl_reg) == ctrl_reg)
		size = 8;

out:
	return size;
}

u8 arch_get_max_wp_len(void)
{
	return max_watchpoint_len;
}

/*
 * Install a perf counter breakpoint.
 */
int arch_install_hw_breakpoint(struct perf_event *bp)
{
	struct arch_hw_breakpoint *info = counter_arch_bp(bp);
	struct perf_event **slot, **slots;
	int i, max_slots, ctrl_base, val_base, ret = 0;
	u32 addr, ctrl;

	/* Ensure that we are in monitor mode and halting mode is disabled. */
	ret = enable_monitor_mode();
	if (ret)
		goto out;

	addr = info->address;
	ctrl = encode_ctrl_reg(info->ctrl) | 0x1;

	if (info->ctrl.type == ARM_BREAKPOINT_EXECUTE) {
		/* Breakpoint */
		ctrl_base = ARM_BASE_BCR;
		val_base = ARM_BASE_BVR;
		slots = (struct perf_event **)__get_cpu_var(bp_on_reg);
		max_slots = core_num_brps;
	} else {
		/* Watchpoint */
		ctrl_base = ARM_BASE_WCR;
		val_base = ARM_BASE_WVR;
		slots = (struct perf_event **)__get_cpu_var(wp_on_reg);
		max_slots = core_num_wrps;
	}

	for (i = 0; i < max_slots; ++i) {
		slot = &slots[i];

		if (!*slot) {
			*slot = bp;
			break;
		}
	}

	if (WARN_ONCE(i == max_slots, "Can't find any breakpoint slot\n")) {
		ret = -EBUSY;
		goto out;
	}

	/* Override the breakpoint data with the step data. */
	if (info->step_ctrl.enabled) {
		addr = info->trigger & ~0x3;
		ctrl = encode_ctrl_reg(info->step_ctrl);
		if (info->ctrl.type != ARM_BREAKPOINT_EXECUTE) {
			i = 0;
			ctrl_base = ARM_BASE_BCR + core_num_brps;
			val_base = ARM_BASE_BVR + core_num_brps;
		}
	}

	/* Setup the address register. */
	write_wb_reg(val_base + i, addr);

	/* Setup the control register. */
	write_wb_reg(ctrl_base + i, ctrl);

out:
	return ret;
}

void arch_uninstall_hw_breakpoint(struct perf_event *bp)
{
	struct arch_hw_breakpoint *info = counter_arch_bp(bp);
	struct perf_event **slot, **slots;
	int i, max_slots, base;

	if (info->ctrl.type == ARM_BREAKPOINT_EXECUTE) {
		/* Breakpoint */
		base = ARM_BASE_BCR;
		slots = (struct perf_event **)__get_cpu_var(bp_on_reg);
		max_slots = core_num_brps;
	} else {
		/* Watchpoint */
		base = ARM_BASE_WCR;
		slots = (struct perf_event **)__get_cpu_var(wp_on_reg);
		max_slots = core_num_wrps;
	}

	/* Remove the breakpoint. */
	for (i = 0; i < max_slots; ++i) {
		slot = &slots[i];

		if (*slot == bp) {
			*slot = NULL;
			break;
		}
	}

	if (WARN_ONCE(i == max_slots, "Can't find any breakpoint slot\n"))
		return;

	/* Ensure that we disable the mismatch breakpoint. */
	if (info->ctrl.type != ARM_BREAKPOINT_EXECUTE &&
	    info->step_ctrl.enabled) {
		i = 0;
		base = ARM_BASE_BCR + core_num_brps;
	}

	/* Reset the control register. */
	write_wb_reg(base + i, 0);
}

static int get_hbp_len(u8 hbp_len)
{
	unsigned int len_in_bytes = 0;

	switch (hbp_len) {
	case ARM_BREAKPOINT_LEN_1:
		len_in_bytes = 1;
		break;
	case ARM_BREAKPOINT_LEN_2:
		len_in_bytes = 2;
		break;
	case ARM_BREAKPOINT_LEN_4:
		len_in_bytes = 4;
		break;
	case ARM_BREAKPOINT_LEN_8:
		len_in_bytes = 8;
		break;
	}

	return len_in_bytes;
}

/*
 * Check whether bp virtual address is in kernel space.
 */
int arch_check_bp_in_kernelspace(struct perf_event *bp)
{
	unsigned int len;
	unsigned long va;
	struct arch_hw_breakpoint *info = counter_arch_bp(bp);

	va = info->address;
	len = get_hbp_len(info->ctrl.len);

	return (va >= TASK_SIZE) && ((va + len - 1) >= TASK_SIZE);
}

/*
 * Extract generic type and length encodings from an arch_hw_breakpoint_ctrl.
 * Hopefully this will disappear when ptrace can bypass the conversion
 * to generic breakpoint descriptions.
 */
int arch_bp_generic_fields(struct arch_hw_breakpoint_ctrl ctrl,
			   int *gen_len, int *gen_type)
{
	/* Type */
	switch (ctrl.type) {
	case ARM_BREAKPOINT_EXECUTE:
		*gen_type = HW_BREAKPOINT_X;
		break;
	case ARM_BREAKPOINT_LOAD:
		*gen_type = HW_BREAKPOINT_R;
		break;
	case ARM_BREAKPOINT_STORE:
		*gen_type = HW_BREAKPOINT_W;
		break;
	case ARM_BREAKPOINT_LOAD | ARM_BREAKPOINT_STORE:
		*gen_type = HW_BREAKPOINT_RW;
		break;
	default:
		return -EINVAL;
	}

	/* Len */
	switch (ctrl.len) {
	case ARM_BREAKPOINT_LEN_1:
		*gen_len = HW_BREAKPOINT_LEN_1;
		break;
	case ARM_BREAKPOINT_LEN_2:
		*gen_len = HW_BREAKPOINT_LEN_2;
		break;
	case ARM_BREAKPOINT_LEN_4:
		*gen_len = HW_BREAKPOINT_LEN_4;
		break;
	case ARM_BREAKPOINT_LEN_8:
		*gen_len = HW_BREAKPOINT_LEN_8;
		break;
	default:
		return -EINVAL;
	}

	return 0;
}

/*
 * Construct an arch_hw_breakpoint from a perf_event.
 */
static int arch_build_bp_info(struct perf_event *bp)
{
	struct arch_hw_breakpoint *info = counter_arch_bp(bp);

	/* Type */
	switch (bp->attr.bp_type) {
	case HW_BREAKPOINT_X:
		info->ctrl.type = ARM_BREAKPOINT_EXECUTE;
		break;
	case HW_BREAKPOINT_R:
		info->ctrl.type = ARM_BREAKPOINT_LOAD;
		break;
	case HW_BREAKPOINT_W:
		info->ctrl.type = ARM_BREAKPOINT_STORE;
		break;
	case HW_BREAKPOINT_RW:
		info->ctrl.type = ARM_BREAKPOINT_LOAD | ARM_BREAKPOINT_STORE;
		break;
	default:
		return -EINVAL;
	}

	/* Len */
	switch (bp->attr.bp_len) {
	case HW_BREAKPOINT_LEN_1:
		info->ctrl.len = ARM_BREAKPOINT_LEN_1;
		break;
	case HW_BREAKPOINT_LEN_2:
		info->ctrl.len = ARM_BREAKPOINT_LEN_2;
		break;
	case HW_BREAKPOINT_LEN_4:
		info->ctrl.len = ARM_BREAKPOINT_LEN_4;
		break;
	case HW_BREAKPOINT_LEN_8:
		info->ctrl.len = ARM_BREAKPOINT_LEN_8;
		if ((info->ctrl.type != ARM_BREAKPOINT_EXECUTE)
			&& max_watchpoint_len >= 8)
			break;
	default:
		return -EINVAL;
	}

	/*
	 * Breakpoints must be of length 2 (thumb) or 4 (ARM) bytes.
	 * Watchpoints can be of length 1, 2, 4 or 8 bytes if supported
	 * by the hardware and must be aligned to the appropriate number of
	 * bytes.
	 */
	if (info->ctrl.type == ARM_BREAKPOINT_EXECUTE &&
	    info->ctrl.len != ARM_BREAKPOINT_LEN_2 &&
	    info->ctrl.len != ARM_BREAKPOINT_LEN_4)
		return -EINVAL;

	/* Address */
	info->address = bp->attr.bp_addr;

	/* Privilege */
	info->ctrl.privilege = ARM_BREAKPOINT_USER;
	if (arch_check_bp_in_kernelspace(bp))
		info->ctrl.privilege |= ARM_BREAKPOINT_PRIV;

	/* Enabled? */
	info->ctrl.enabled = !bp->attr.disabled;

	/* Mismatch */
	info->ctrl.mismatch = 0;

	return 0;
}

/*
 * Validate the arch-specific HW Breakpoint register settings.
 */
int arch_validate_hwbkpt_settings(struct perf_event *bp)
{
	struct arch_hw_breakpoint *info = counter_arch_bp(bp);
	int ret = 0;
	u32 offset, alignment_mask = 0x3;

	/* Build the arch_hw_breakpoint. */
	ret = arch_build_bp_info(bp);
	if (ret)
		goto out;

	/* Check address alignment. */
	if (info->ctrl.len == ARM_BREAKPOINT_LEN_8)
		alignment_mask = 0x7;
	offset = info->address & alignment_mask;
	switch (offset) {
	case 0:
		/* Aligned */
		break;
	case 1:
		/* Allow single byte watchpoint. */
		if (info->ctrl.len == ARM_BREAKPOINT_LEN_1)
			break;
	case 2:
		/* Allow halfword watchpoints and breakpoints. */
		if (info->ctrl.len == ARM_BREAKPOINT_LEN_2)
			break;
	default:
		ret = -EINVAL;
		goto out;
	}

	info->address &= ~alignment_mask;
	info->ctrl.len <<= offset;

	/*
	 * Currently we rely on an overflow handler to take
	 * care of single-stepping the breakpoint when it fires.
	 * In the case of userspace breakpoints on a core with V7 debug,
	 * we can use the mismatch feature as a poor-man's hardware
	 * single-step, but this only works for per-task breakpoints.
	 */
	if (!bp->overflow_handler && (arch_check_bp_in_kernelspace(bp) ||
	    !core_has_mismatch_brps() || !bp->hw.bp_target)) {
		pr_warning("overflow handler required but none found\n");
		ret = -EINVAL;
	}
out:
	return ret;
}

/*
 * Enable/disable single-stepping over the breakpoint bp at address addr.
 */
static void enable_single_step(struct perf_event *bp, u32 addr)
{
	struct arch_hw_breakpoint *info = counter_arch_bp(bp);

	arch_uninstall_hw_breakpoint(bp);
	info->step_ctrl.mismatch  = 1;
	info->step_ctrl.len	  = ARM_BREAKPOINT_LEN_4;
	info->step_ctrl.type	  = ARM_BREAKPOINT_EXECUTE;
	info->step_ctrl.privilege = info->ctrl.privilege;
	info->step_ctrl.enabled	  = 1;
	info->trigger		  = addr;
	arch_install_hw_breakpoint(bp);
}

static void disable_single_step(struct perf_event *bp)
{
	arch_uninstall_hw_breakpoint(bp);
	counter_arch_bp(bp)->step_ctrl.enabled = 0;
	arch_install_hw_breakpoint(bp);
}

static void watchpoint_handler(unsigned long addr, unsigned int fsr,
			       struct pt_regs *regs)
{
	int i, access;
	u32 val, ctrl_reg, alignment_mask;
	struct perf_event *wp, **slots;
	struct arch_hw_breakpoint *info;
	struct arch_hw_breakpoint_ctrl ctrl;

	slots = (struct perf_event **)__get_cpu_var(wp_on_reg);

	for (i = 0; i < core_num_wrps; ++i) {
		rcu_read_lock();

		wp = slots[i];

		if (wp == NULL)
			goto unlock;

		info = counter_arch_bp(wp);
		/*
		 * The DFAR is an unknown value on debug architectures prior
		 * to 7.1. Since we only allow a single watchpoint on these
		 * older CPUs, we can set the trigger to the lowest possible
		 * faulting address.
		 */
		if (debug_arch < ARM_DEBUG_ARCH_V7_1) {
			BUG_ON(i > 0);
			info->trigger = wp->attr.bp_addr;
		} else {
			if (info->ctrl.len == ARM_BREAKPOINT_LEN_8)
				alignment_mask = 0x7;
			else
				alignment_mask = 0x3;

			/* Check if the watchpoint value matches. */
			val = read_wb_reg(ARM_BASE_WVR + i);
			if (val != (addr & ~alignment_mask))
				goto unlock;

			/* Possible match, check the byte address select. */
			ctrl_reg = read_wb_reg(ARM_BASE_WCR + i);
			decode_ctrl_reg(ctrl_reg, &ctrl);
			if (!((1 << (addr & alignment_mask)) & ctrl.len))
				goto unlock;

			/* Check that the access type matches. */
			access = (fsr & ARM_FSR_ACCESS_MASK) ? HW_BREAKPOINT_W :
				 HW_BREAKPOINT_R;
			if (!(access & hw_breakpoint_type(wp)))
				goto unlock;

			/* We have a winner. */
			info->trigger = addr;
		}

		pr_debug("watchpoint fired: address = 0x%x\n", info->trigger);
		perf_bp_event(wp, regs);

		/*
		 * If no overflow handler is present, insert a temporary
		 * mismatch breakpoint so we can single-step over the
		 * watchpoint trigger.
		 */
		if (!wp->overflow_handler)
			enable_single_step(wp, instruction_pointer(regs));

unlock:
		rcu_read_unlock();
	}
}

static void watchpoint_single_step_handler(unsigned long pc)
{
	int i;
	struct perf_event *wp, **slots;
	struct arch_hw_breakpoint *info;

	slots = (struct perf_event **)__get_cpu_var(wp_on_reg);

	for (i = 0; i < core_num_wrps; ++i) {
		rcu_read_lock();

		wp = slots[i];

		if (wp == NULL)
			goto unlock;

		info = counter_arch_bp(wp);
		if (!info->step_ctrl.enabled)
			goto unlock;

		/*
		 * Restore the original watchpoint if we've completed the
		 * single-step.
		 */
		if (info->trigger != pc)
			disable_single_step(wp);

unlock:
		rcu_read_unlock();
	}
}

static void breakpoint_handler(unsigned long unknown, struct pt_regs *regs)
{
	int i;
	u32 ctrl_reg, val, addr;
	struct perf_event *bp, **slots;
	struct arch_hw_breakpoint *info;
	struct arch_hw_breakpoint_ctrl ctrl;

	slots = (struct perf_event **)__get_cpu_var(bp_on_reg);

	/* The exception entry code places the amended lr in the PC. */
	addr = regs->ARM_pc;

	/* Check the currently installed breakpoints first. */
	for (i = 0; i < core_num_brps; ++i) {
		rcu_read_lock();

		bp = slots[i];

		if (bp == NULL)
			goto unlock;

		info = counter_arch_bp(bp);

		/* Check if the breakpoint value matches. */
		val = read_wb_reg(ARM_BASE_BVR + i);
		if (val != (addr & ~0x3))
			goto mismatch;

		/* Possible match, check the byte address select to confirm. */
		ctrl_reg = read_wb_reg(ARM_BASE_BCR + i);
		decode_ctrl_reg(ctrl_reg, &ctrl);
		if ((1 << (addr & 0x3)) & ctrl.len) {
			info->trigger = addr;
			pr_debug("breakpoint fired: address = 0x%x\n", addr);
			perf_bp_event(bp, regs);
			if (!bp->overflow_handler)
				enable_single_step(bp, addr);
			goto unlock;
		}

mismatch:
		/* If we're stepping a breakpoint, it can now be restored. */
		if (info->step_ctrl.enabled)
			disable_single_step(bp);
unlock:
		rcu_read_unlock();
	}

	/* Handle any pending watchpoint single-step breakpoints. */
	watchpoint_single_step_handler(addr);
}

/*
 * Called from either the Data Abort Handler [watchpoint] or the
 * Prefetch Abort Handler [breakpoint] with interrupts disabled.
 */
static int hw_breakpoint_pending(unsigned long addr, unsigned int fsr,
				 struct pt_regs *regs)
{
	int ret = 0;
	u32 dscr;

	preempt_disable();

	if (interrupts_enabled(regs))
		local_irq_enable();

	/* We only handle watchpoints and hardware breakpoints. */
	ARM_DBG_READ(c1, 0, dscr);

	/* Perform perf callbacks. */
	switch (ARM_DSCR_MOE(dscr)) {
	case ARM_ENTRY_BREAKPOINT:
		breakpoint_handler(addr, regs);
		break;
	case ARM_ENTRY_ASYNC_WATCHPOINT:
		WARN(1, "Asynchronous watchpoint exception taken. Debugging results may be unreliable\n");
	case ARM_ENTRY_SYNC_WATCHPOINT:
		watchpoint_handler(addr, fsr, regs);
		break;
	default:
		ret = 1; /* Unhandled fault. */
	}

	preempt_enable();

	return ret;
}

static void reset_brps_reserved_reg(int n)
{
	int i;

	/* we must also reset any reserved registers. */
	for (i = 0; i < n; ++i) {
		write_wb_reg(ARM_BASE_BCR + i, 0UL);
		write_wb_reg(ARM_BASE_BVR + i, 0UL);
	}

}

/*
 * One-time initialisation.
 */
static cpumask_t debug_err_mask;

static int debug_reg_trap(struct pt_regs *regs, unsigned int instr)
{
	int cpu = smp_processor_id();

	pr_warning("Debug register access (0x%x) caused undefined instruction on CPU %d\n",
		   instr, cpu);

	/* Set the error flag for this CPU and skip the faulting instruction. */
	cpumask_set_cpu(cpu, &debug_err_mask);
	instruction_pointer(regs) += 4;
	return 0;
}

static struct undef_hook debug_reg_hook = {
	.instr_mask	= 0x0fe80f10,
	.instr_val	= 0x0e000e10,
	.fn		= debug_reg_trap,
};

static void reset_ctrl_regs(void *unused)
{
	int i, raw_num_brps, err = 0, cpu = smp_processor_id();
	u32 dbg_power;

	/*
	 * v7 debug contains save and restore registers so that debug state
	 * can be maintained across low-power modes without leaving the debug
	 * logic powered up. It is IMPLEMENTATION DEFINED whether we can access
	 * the debug registers out of reset, so we must unlock the OS Lock
	 * Access Register to avoid taking undefined instruction exceptions
	 * later on.
	 */
	switch (debug_arch) {
	case ARM_DEBUG_ARCH_V6:
	case ARM_DEBUG_ARCH_V6_1:
		/* ARMv6 cores just need to reset the registers. */
		goto reset_regs;
	case ARM_DEBUG_ARCH_V7_ECP14:
		/*
		 * Ensure sticky power-down is clear (i.e. debug logic is
		 * powered up).
		 */
		asm volatile("mrc p14, 0, %0, c1, c5, 4" : "=r" (dbg_power));
		if ((dbg_power & 0x1) == 0)
			err = -EPERM;
		break;
	case ARM_DEBUG_ARCH_V7_1:
		/*
		 * Ensure the OS double lock is clear.
		 */
		asm volatile("mrc p14, 0, %0, c1, c3, 4" : "=r" (dbg_power));
		if ((dbg_power & 0x1) == 1)
			err = -EPERM;
		break;
	}

	if (err) {
		pr_warning("CPU %d debug is powered down!\n", cpu);
		cpumask_or(&debug_err_mask, &debug_err_mask, cpumask_of(cpu));
		return;
	}

	/*
	 * Unconditionally clear the lock by writing a value
	 * other than 0xC5ACCE55 to the access register.
	 */
	asm volatile("mcr p14, 0, %0, c1, c0, 4" : : "r" (0));
	isb();

	/*
	 * Clear any configured vector-catch events before
	 * enabling monitor mode.
	 */
	asm volatile("mcr p14, 0, %0, c0, c7, 0" : : "r" (0));
	isb();

reset_regs:
	if (enable_monitor_mode())
		return;

<<<<<<< HEAD
	/* We must also reset any reserved registers. */
	raw_num_brps = get_num_brp_resources();
	for (i = 0; i < raw_num_brps; ++i) {
		write_wb_reg(ARM_BASE_BCR + i, 0UL);
		write_wb_reg(ARM_BASE_BVR + i, 0UL);
	}
=======
#ifdef CONFIG_HAVE_HW_BRKPT_RESERVED_RW_ACCESS
	reset_brps_reserved_reg(core_num_brps);
#else
	reset_brps_reserved_reg(core_num_brps + core_num_reserved_brps);
#endif
>>>>>>> 3f6240f3

	for (i = 0; i < core_num_wrps; ++i) {
		write_wb_reg(ARM_BASE_WCR + i, 0UL);
		write_wb_reg(ARM_BASE_WVR + i, 0UL);
	}
}

static int __cpuinit dbg_reset_notify(struct notifier_block *self,
				      unsigned long action, void *cpu)
{
	if (action == CPU_ONLINE)
		smp_call_function_single((int)cpu, reset_ctrl_regs, NULL, 1);

	return NOTIFY_OK;
}

static struct notifier_block __cpuinitdata dbg_reset_nb = {
	.notifier_call = dbg_reset_notify,
};

static int __init arch_hw_breakpoint_init(void)
{
	u32 dscr;

	debug_arch = get_debug_arch();

	if (!debug_arch_supported()) {
		pr_info("debug architecture 0x%x unsupported.\n", debug_arch);
		return 0;
	}

	/* Determine how many BRPs/WRPs are available. */
	core_num_brps = get_num_brps();
	core_num_wrps = get_num_wrps();

	/*
	 * We need to tread carefully here because DBGSWENABLE may be
	 * driven low on this core and there isn't an architected way to
	 * determine that.
	 */
	register_undef_hook(&debug_reg_hook);

	/*
	 * Reset the breakpoint resources. We assume that a halting
	 * debugger will leave the world in a nice state for us.
	 */
	on_each_cpu(reset_ctrl_regs, NULL, 1);
	unregister_undef_hook(&debug_reg_hook);
	if (!cpumask_empty(&debug_err_mask)) {
		core_num_brps = 0;
		core_num_wrps = 0;
		return 0;
	}

	pr_info("found %d " "%s" "breakpoint and %d watchpoint registers.\n",
		core_num_brps, core_has_mismatch_brps() ? "(+1 reserved) " :
		"", core_num_wrps);

	ARM_DBG_READ(c1, 0, dscr);
	if (dscr & ARM_DSCR_HDBGEN) {
		max_watchpoint_len = 4;
		pr_warning("halting debug mode enabled. Assuming maximum watchpoint size of %u bytes.\n",
			   max_watchpoint_len);
	} else {
		/* Work out the maximum supported watchpoint length. */
		max_watchpoint_len = get_max_wp_len();
		pr_info("maximum watchpoint size is %u bytes.\n",
				max_watchpoint_len);
	}

	/* Register debug fault handler. */
	hook_fault_code(FAULT_CODE_DEBUG, hw_breakpoint_pending, SIGTRAP,
			TRAP_HWBKPT, "watchpoint debug exception");
	hook_ifault_code(FAULT_CODE_DEBUG, hw_breakpoint_pending, SIGTRAP,
			TRAP_HWBKPT, "breakpoint debug exception");

	/* Register hotplug notifier. */
	register_cpu_notifier(&dbg_reset_nb);
	return 0;
}
arch_initcall(arch_hw_breakpoint_init);

void hw_breakpoint_pmu_read(struct perf_event *bp)
{
}

/*
 * Dummy function to register with die_notifier.
 */
int hw_breakpoint_exceptions_notify(struct notifier_block *unused,
					unsigned long val, void *data)
{
	return NOTIFY_DONE;
}<|MERGE_RESOLUTION|>--- conflicted
+++ resolved
@@ -950,20 +950,11 @@
 	if (enable_monitor_mode())
 		return;
 
-<<<<<<< HEAD
-	/* We must also reset any reserved registers. */
-	raw_num_brps = get_num_brp_resources();
-	for (i = 0; i < raw_num_brps; ++i) {
-		write_wb_reg(ARM_BASE_BCR + i, 0UL);
-		write_wb_reg(ARM_BASE_BVR + i, 0UL);
-	}
-=======
 #ifdef CONFIG_HAVE_HW_BRKPT_RESERVED_RW_ACCESS
 	reset_brps_reserved_reg(core_num_brps);
 #else
 	reset_brps_reserved_reg(core_num_brps + core_num_reserved_brps);
 #endif
->>>>>>> 3f6240f3
 
 	for (i = 0; i < core_num_wrps; ++i) {
 		write_wb_reg(ARM_BASE_WCR + i, 0UL);
