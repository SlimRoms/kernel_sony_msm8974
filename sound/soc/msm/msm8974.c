--- conflicted
+++ resolved
@@ -1,9 +1,5 @@
-<<<<<<< HEAD
-/* Copyright (c) 2012-2013, The Linux Foundation. All rights reserved.
+/* Copyright (c) 2012-2014, The Linux Foundation. All rights reserved.
  * Copyright (C) 2013 Sony Mobile Communications AB.
-=======
-/* Copyright (c) 2012-2014, The Linux Foundation. All rights reserved.
->>>>>>> 5f44a964
  *
  * This program is free software; you can redistribute it and/or modify
  * it under the terms of the GNU General Public License version 2 and
@@ -1717,10 +1713,10 @@
 #define S(X, Y) ((WCD9XXX_MBHC_CAL_PLUG_TYPE_PTR(taiko_cal)->X) = (Y))
 #ifdef CONFIG_NOISE_DUMPING_JACK
 	S(v_no_mic, 900);
-	S(v_hs_max, 2500);
+	S(v_hs_max, 2600);
 #else
 	S(v_no_mic, 50);
-	S(v_hs_max, 2450);
+	S(v_hs_max, 2550);
 #endif
 #undef S
 #define S(X, Y) ((WCD9XXX_MBHC_CAL_BTN_DET_PTR(taiko_cal)->X) = (Y))
