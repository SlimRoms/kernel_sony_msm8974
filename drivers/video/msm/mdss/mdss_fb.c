/*
 * Core MDSS framebuffer driver.
 *
 * Copyright (C) 2007 Google Incorporated
<<<<<<< HEAD
 * Copyright (c) 2008-2013, The Linux Foundation. All rights reserved.
 * Copyright (C) 2013 Sony Mobile Communications AB.
=======
 * Copyright (c) 2008-2014, The Linux Foundation. All rights reserved.
>>>>>>> 5f44a964
 *
 * This software is licensed under the terms of the GNU General Public
 * License version 2, as published by the Free Software Foundation, and
 * may be copied, distributed, and modified under those terms.
 *
 * This program is distributed in the hope that it will be useful,
 * but WITHOUT ANY WARRANTY; without even the implied warranty of
 * MERCHANTABILITY or FITNESS FOR A PARTICULAR PURPOSE.  See the
 * GNU General Public License for more details.
 */

#define pr_fmt(fmt)	"%s: " fmt, __func__

#include <linux/bootmem.h>
#include <linux/console.h>
#include <linux/debugfs.h>
#include <linux/delay.h>
#include <linux/device.h>
#include <linux/dma-mapping.h>
#include <linux/fb.h>
#include <linux/init.h>
#include <linux/ioport.h>
#include <linux/kernel.h>
#include <linux/leds.h>
#include <linux/memory.h>
#include <linux/mm.h>
#include <linux/module.h>
#include <linux/moduleparam.h>
#include <linux/msm_mdp.h>
#include <linux/of.h>
#include <linux/of_address.h>
#include <linux/proc_fs.h>
#include <linux/pm_runtime.h>
#include <linux/slab.h>
#include <linux/string.h>
#include <linux/uaccess.h>
#include <linux/version.h>
#include <linux/vmalloc.h>
#include <linux/sync.h>
#include <linux/sw_sync.h>
#include <linux/file.h>
#include <linux/kthread.h>
#include <linux/input.h>

#include <mach/board.h>
#include <mach/memory.h>
#include <mach/iommu.h>
#include <mach/iommu_domains.h>
#include <mach/msm_memtypes.h>

#include "mdss_fb.h"
#include "mdss_mdp.h"
#include "mdss_dsi.h"

#ifdef CONFIG_FB_MSM_TRIPLE_BUFFER
#define MDSS_FB_NUM 3
#else
#define MDSS_FB_NUM 2
#endif

#define MAX_FBI_LIST 32
static struct fb_info *fbi_list[MAX_FBI_LIST];
static int fbi_list_index;

static u32 mdss_fb_pseudo_palette[16] = {
	0x00000000, 0xffffffff, 0xffffffff, 0xffffffff,
	0xffffffff, 0xffffffff, 0xffffffff, 0xffffffff,
	0xffffffff, 0xffffffff, 0xffffffff, 0xffffffff,
	0xffffffff, 0xffffffff, 0xffffffff, 0xffffffff
};

static struct msm_mdp_interface *mdp_instance;

static int mdss_fb_register(struct msm_fb_data_type *mfd);
static int mdss_fb_open(struct fb_info *info, int user);
static int mdss_fb_release(struct fb_info *info, int user);
static int mdss_fb_release_all(struct fb_info *info, bool release_all);
static int mdss_fb_pan_display(struct fb_var_screeninfo *var,
			       struct fb_info *info);
static int mdss_fb_check_var(struct fb_var_screeninfo *var,
			     struct fb_info *info);
static int mdss_fb_set_par(struct fb_info *info);
static int mdss_fb_blank_sub(int blank_mode, struct fb_info *info,
			     int op_enable);
static int mdss_fb_suspend_sub(struct msm_fb_data_type *mfd);
static int mdss_fb_ioctl(struct fb_info *info, unsigned int cmd,
			 unsigned long arg);
static int mdss_fb_mmap(struct fb_info *info, struct vm_area_struct *vma);
static void mdss_fb_release_fences(struct msm_fb_data_type *mfd);
static int __mdss_fb_sync_buf_done_callback(struct notifier_block *p,
		unsigned long val, void *data);

static int __mdss_fb_display_thread(void *data);
static int mdss_fb_pan_idle(struct msm_fb_data_type *mfd);
static int mdss_fb_send_panel_event(struct msm_fb_data_type *mfd,
					int event, void *arg);

static void mdss_background_unblank(struct work_struct *ws);

static int pwr_pressed;

static void
mdss_input_event(struct input_handle *handle, unsigned int type,
		unsigned int code, int value)
{
	/* only react on key down events */
	if (code == KEY_POWER && value == 1) {
		pr_debug("power key pressed!");
		pwr_pressed = true;
	}
}

static int
mdss_input_connect(struct input_handler *handler,
		struct input_dev *dev, const struct input_device_id *id)
{
	struct input_handle *handle;
	int error;

	handle = kzalloc(sizeof(struct input_handle), GFP_KERNEL);
	if (!handle)
		return -ENOMEM;

	handle->dev = dev;
	handle->handler = handler;
	handle->name = "mdss_fb";
	pr_debug("registering %s handle for %s",
			  handle->name, dev->name);

	error = input_register_handle(handle);
	if (error)
		goto err2;

	error = input_open_device(handle);
	if (error)
		goto err1;

	return 0;
err1:
	input_unregister_handle(handle);
err2:
	kfree(handle);
	return error;
}

static void
mdss_input_disconnect(struct input_handle *handle)
{
	input_close_device(handle);
	input_unregister_handle(handle);
	kfree(handle);
}

static const struct input_device_id mdss_ids[] = {
	{
		.flags = INPUT_DEVICE_ID_MATCH_KEYBIT,
		.keybit = { [BIT_WORD(KEY_POWER)] = BIT_MASK(KEY_POWER) },
	},
	{ },
};

static struct input_handler mds_input_handler = {
	.event		= mdss_input_event,
	.connect	= mdss_input_connect,
	.disconnect	= mdss_input_disconnect,
	.name		= "mdss_fb",
	.id_table	= mdss_ids,
};

void mdss_fb_no_update_notify_timer_cb(unsigned long data)
{
	struct msm_fb_data_type *mfd = (struct msm_fb_data_type *)data;
	if (!mfd) {
		pr_err("%s mfd NULL\n", __func__);
		return;
	}
	mfd->no_update.value = NOTIFY_TYPE_NO_UPDATE;
	complete(&mfd->no_update.comp);
}

static int mdss_fb_notify_update(struct msm_fb_data_type *mfd,
							unsigned long *argp)
{
	int ret;
	unsigned long notify = 0x0, to_user = 0x0;

	ret = copy_from_user(&notify, argp, sizeof(unsigned long));
	if (ret) {
		pr_err("%s:ioctl failed\n", __func__);
		return ret;
	}

	if (notify > NOTIFY_UPDATE_POWER_OFF)
		return -EINVAL;

	if (notify == NOTIFY_UPDATE_START) {
		INIT_COMPLETION(mfd->update.comp);
		ret = wait_for_completion_timeout(
						&mfd->update.comp, 4 * HZ);
		to_user = (unsigned int)mfd->update.value;
		if (mfd->update.type == NOTIFY_TYPE_SUSPEND) {
			to_user = (unsigned int)mfd->update.type;
			ret = 1;
		}
	} else if (notify == NOTIFY_UPDATE_STOP) {
		INIT_COMPLETION(mfd->no_update.comp);
		ret = wait_for_completion_timeout(
						&mfd->no_update.comp, 4 * HZ);
		to_user = (unsigned int)mfd->no_update.value;
	} else {
		if (mfd->panel_power_on) {
			INIT_COMPLETION(mfd->power_off_comp);
			ret = wait_for_completion_timeout(
						&mfd->power_off_comp, 1 * HZ);
		}
	}

	if (ret == 0)
		ret = -ETIMEDOUT;
	else if (ret > 0)
		ret = copy_to_user(argp, &to_user, sizeof(unsigned long));
	return ret;
}

#ifndef CONFIG_FB_MSM_MDSS_SPECIFIC_PANEL
static int mdss_fb_splash_thread(void *data)
{
	struct msm_fb_data_type *mfd = data;
	int ret = -EINVAL;
	struct fb_info *fbi = NULL;
	int ov_index[2];

	if (!mfd || !mfd->fbi || !mfd->mdp.splash_fnc) {
		pr_err("Invalid input parameter\n");
		goto end;
	}

	fbi = mfd->fbi;

	ret = mdss_fb_open(fbi, current->tgid);
	if (ret) {
		pr_err("fb_open failed\n");
		goto end;
	}

	mfd->bl_updated = true;
	mdss_fb_set_backlight(mfd, mfd->panel_info->bl_max >> 1);

	ret = mfd->mdp.splash_fnc(mfd, ov_index, MDP_CREATE_SPLASH_OV);
	if (ret) {
		pr_err("Splash image failed\n");
		goto splash_err;
	}

	do {
		schedule_timeout_interruptible(SPLASH_THREAD_WAIT_TIMEOUT * HZ);
	} while (!kthread_should_stop());

	mfd->mdp.splash_fnc(mfd, ov_index, MDP_REMOVE_SPLASH_OV);

splash_err:
	mdss_fb_release(fbi, current->tgid);
end:
	return ret;
}
#endif	/* CONFIG_FB_MSM_MDSS_SPECIFIC_PANEL */

static int lcd_backlight_registered;

static void mdss_fb_set_bl_brightness(struct led_classdev *led_cdev,
				      enum led_brightness value)
{
	struct msm_fb_data_type *mfd = dev_get_drvdata(led_cdev->dev->parent);
	int bl_lvl;

	if (value > mfd->panel_info->brightness_max)
		value = mfd->panel_info->brightness_max;

	/* This maps android backlight level 0 to 255 into
	   driver backlight level 0 to bl_max with rounding */
	MDSS_BRIGHT_TO_BL(bl_lvl, value, mfd->panel_info->bl_max,
				mfd->panel_info->brightness_max);

	if (!bl_lvl && value)
		bl_lvl = 1;

	if (!IS_CALIB_MODE_BL(mfd) && (!mfd->ext_bl_ctrl || !value ||
							!mfd->bl_level)) {
		mutex_lock(&mfd->bl_lock);
		mdss_fb_set_backlight(mfd, bl_lvl);
		mutex_unlock(&mfd->bl_lock);
	}
}

static struct led_classdev backlight_led = {
	.name           = "lcd-backlight",
	.brightness     = MDSS_MAX_BL_BRIGHTNESS,
	.brightness_set = mdss_fb_set_bl_brightness,
};

static ssize_t mdss_fb_get_type(struct device *dev,
				struct device_attribute *attr, char *buf)
{
	ssize_t ret = 0;
	struct fb_info *fbi = dev_get_drvdata(dev);
	struct msm_fb_data_type *mfd = (struct msm_fb_data_type *)fbi->par;

	switch (mfd->panel.type) {
	case NO_PANEL:
		ret = snprintf(buf, PAGE_SIZE, "no panel\n");
		break;
	case HDMI_PANEL:
		ret = snprintf(buf, PAGE_SIZE, "hdmi panel\n");
		break;
	case LVDS_PANEL:
		ret = snprintf(buf, PAGE_SIZE, "lvds panel\n");
		break;
	case DTV_PANEL:
		ret = snprintf(buf, PAGE_SIZE, "dtv panel\n");
		break;
	case MIPI_VIDEO_PANEL:
		ret = snprintf(buf, PAGE_SIZE, "mipi dsi video panel\n");
		break;
	case MIPI_CMD_PANEL:
		ret = snprintf(buf, PAGE_SIZE, "mipi dsi cmd panel\n");
		break;
	case WRITEBACK_PANEL:
		ret = snprintf(buf, PAGE_SIZE, "writeback panel\n");
		break;
	case EDP_PANEL:
		ret = snprintf(buf, PAGE_SIZE, "edp panel\n");
		break;
	default:
		ret = snprintf(buf, PAGE_SIZE, "unknown panel\n");
		break;
	}

	return ret;
}

static void mdss_fb_parse_dt(struct msm_fb_data_type *mfd)
{
	u32 data[2];
	struct platform_device *pdev = mfd->pdev;

	mfd->splash_logo_enabled = of_property_read_bool(pdev->dev.of_node,
				"qcom,mdss-fb-splash-logo-enabled");

	if (of_property_read_u32_array(pdev->dev.of_node, "qcom,mdss-fb-split",
				       data, 2))
		return;
	if (data[0] && data[1] &&
	    (mfd->panel_info->xres == (data[0] + data[1]))) {
		mfd->split_fb_left = data[0];
		mfd->split_fb_right = data[1];
		pr_info("split framebuffer left=%d right=%d\n",
			mfd->split_fb_left, mfd->split_fb_right);
	} else {
		mfd->split_fb_left = 0;
		mfd->split_fb_right = 0;
	}
}

static ssize_t mdss_fb_get_split(struct device *dev,
		struct device_attribute *attr, char *buf)
{
	ssize_t ret = 0;
	struct fb_info *fbi = dev_get_drvdata(dev);
	struct msm_fb_data_type *mfd = (struct msm_fb_data_type *)fbi->par;
	ret = snprintf(buf, PAGE_SIZE, "%d %d\n",
		       mfd->split_fb_left, mfd->split_fb_right);
	return ret;
}

static ssize_t mdss_mdp_show_blank_event(struct device *dev,
		struct device_attribute *attr, char *buf)
{
	struct fb_info *fbi = dev_get_drvdata(dev);
	struct msm_fb_data_type *mfd = (struct msm_fb_data_type *)fbi->par;
	int ret;

	pr_debug("fb%d panel_power_on = %d\n", mfd->index, mfd->panel_power_on);
	ret = scnprintf(buf, PAGE_SIZE, "panel_power_on = %d\n",
						mfd->panel_power_on);

	return ret;
}

static DEVICE_ATTR(msm_fb_type, S_IRUGO, mdss_fb_get_type, NULL);
static DEVICE_ATTR(msm_fb_split, S_IRUGO, mdss_fb_get_split, NULL);
static DEVICE_ATTR(show_blank_event, S_IRUGO, mdss_mdp_show_blank_event, NULL);

static struct attribute *mdss_fb_attrs[] = {
	&dev_attr_msm_fb_type.attr,
	&dev_attr_msm_fb_split.attr,
	&dev_attr_show_blank_event.attr,
	NULL,
};

static struct attribute_group mdss_fb_attr_group = {
	.attrs = mdss_fb_attrs,
};

static int mdss_fb_create_sysfs(struct msm_fb_data_type *mfd)
{
	int rc;

	rc = sysfs_create_group(&mfd->fbi->dev->kobj, &mdss_fb_attr_group);
	if (rc)
		pr_err("sysfs group creation failed, rc=%d\n", rc);
	return rc;
}

static void mdss_fb_remove_sysfs(struct msm_fb_data_type *mfd)
{
	sysfs_remove_group(&mfd->fbi->dev->kobj, &mdss_fb_attr_group);
}

static void mdss_fb_shutdown(struct platform_device *pdev)
{
	struct msm_fb_data_type *mfd = platform_get_drvdata(pdev);

	mfd->shutdown_pending = true;
	lock_fb_info(mfd->fbi);
	mdss_fb_release_all(mfd->fbi, true);
	unlock_fb_info(mfd->fbi);
}

static int mdss_fb_probe(struct platform_device *pdev)
{
	struct msm_fb_data_type *mfd = NULL;
	struct mdss_panel_data *pdata;
	struct fb_info *fbi;
	int rc;

	if (fbi_list_index >= MAX_FBI_LIST)
		return -ENOMEM;

	pdata = dev_get_platdata(&pdev->dev);
	if (!pdata)
		return -EPROBE_DEFER;

	/*
	 * alloc framebuffer info + par data
	 */
	fbi = framebuffer_alloc(sizeof(struct msm_fb_data_type), NULL);
	if (fbi == NULL) {
		pr_err("can't allocate framebuffer info data!\n");
		return -ENOMEM;
	}

	mfd = (struct msm_fb_data_type *)fbi->par;
	mfd->key = MFD_KEY;
	mfd->fbi = fbi;
	mfd->panel_info = &pdata->panel_info;
	mfd->panel.type = pdata->panel_info.type;
	mfd->panel.id = mfd->index;
	mfd->fb_page = MDSS_FB_NUM;
	mfd->index = fbi_list_index;
	mfd->mdp_fb_page_protection = MDP_FB_PAGE_PROTECTION_WRITECOMBINE;

	mfd->ext_ad_ctrl = -1;
	mfd->bl_level = 0;
	mfd->bl_scale = 1024;
	mfd->bl_min_lvl = 30;
	mfd->fb_imgType = MDP_RGBA_8888;

	mfd->pdev = pdev;
	if (pdata->next)
		mfd->split_display = true;
	mfd->mdp = *mdp_instance;
	INIT_LIST_HEAD(&mfd->proc_list);
	mfd->unblank_kworker = NULL;
	INIT_WORK(&mfd->unblank_work, mdss_background_unblank);

	mutex_init(&mfd->lock);
	mutex_init(&mfd->bl_lock);

	fbi_list[fbi_list_index++] = fbi;

	platform_set_drvdata(pdev, mfd);

	rc = mdss_fb_register(mfd);
	if (rc)
		return rc;

	if (mfd->mdp.init_fnc) {
		rc = mfd->mdp.init_fnc(mfd);
		if (rc) {
			pr_err("init_fnc failed\n");
			return rc;
		}
	}

	rc = pm_runtime_set_active(mfd->fbi->dev);
	if (rc < 0)
		pr_err("pm_runtime: fail to set active.\n");
	pm_runtime_enable(mfd->fbi->dev);

	/* android supports only one lcd-backlight/lcd for now */
	if (!lcd_backlight_registered) {

		backlight_led.brightness = mfd->panel_info->brightness_max;
		backlight_led.max_brightness = mfd->panel_info->brightness_max;
		if (led_classdev_register(&pdev->dev, &backlight_led))
			pr_err("led_classdev_register failed\n");
		else
			lcd_backlight_registered = 1;
	}

	mdss_fb_create_sysfs(mfd);
	mdss_fb_send_panel_event(mfd, MDSS_EVENT_FB_REGISTERED, fbi);

	mfd->mdp_sync_pt_data.fence_name = "mdp-fence";
	if (mfd->mdp_sync_pt_data.timeline == NULL) {
		char timeline_name[16];
		snprintf(timeline_name, sizeof(timeline_name),
			"mdss_fb_%d", mfd->index);
		 mfd->mdp_sync_pt_data.timeline =
				sw_sync_timeline_create(timeline_name);
		if (mfd->mdp_sync_pt_data.timeline == NULL) {
			pr_err("cannot create release fence time line\n");
			return -ENOMEM;
		}
		mfd->mdp_sync_pt_data.notifier.notifier_call =
			__mdss_fb_sync_buf_done_callback;
	}

	switch (mfd->panel.type) {
	case WRITEBACK_PANEL:
		mfd->mdp_sync_pt_data.threshold = 1;
		mfd->mdp_sync_pt_data.retire_threshold = 0;
		break;
	case MIPI_CMD_PANEL:
		mfd->mdp_sync_pt_data.threshold = 1;
		mfd->mdp_sync_pt_data.retire_threshold = 1;
		break;
	default:
		mfd->mdp_sync_pt_data.threshold = 2;
		mfd->mdp_sync_pt_data.retire_threshold = 0;
		break;
	}

<<<<<<< HEAD
	if ((mfd->panel_info->type == MIPI_VIDEO_PANEL) ||
		(mfd->panel_info->type == MIPI_CMD_PANEL))
		mipi_dsi_panel_create_debugfs(mfd);
#ifdef CONFIG_FB_MSM_MDSS_SPECIFIC_PANEL
	if (mfd->index == 0) {
		struct mdss_dsi_ctrl_pdata *ctrl;

		/* only the primary panel, index 0, uses this kworker */
		mfd->unblank_kworker =
			create_singlethread_workqueue("unblanker");

		ctrl = container_of(pdata, struct mdss_dsi_ctrl_pdata,
			panel_data);
		if (!ctrl) {
			pr_err("%s: Invalid input data\n", __func__);
			return -EINVAL;
		}
		if (ctrl->spec_pdata) {
			if (ctrl->spec_pdata->panel_detect) {
				mdss_fb_blank_sub(FB_BLANK_UNBLANK, mfd->fbi,
					mfd->op_enable);
				if (pdata->detect)
					pdata->detect(pdata);
				if (ctrl->spec_pdata->pcc_setup)
					ctrl->spec_pdata->pcc_setup(mfd);
				mdss_fb_blank_sub(FB_BLANK_POWERDOWN, mfd->fbi,
					mfd->op_enable);
				if (pdata->update_panel)
					pdata->update_panel(pdata);
			} else {
				ctrl->spec_pdata->detected = true;
			}
		}
	}
#else
	if (mfd->index == 0) {
=======
	if (mfd->splash_logo_enabled) {
>>>>>>> 5f44a964
		mfd->splash_thread = kthread_run(mdss_fb_splash_thread, mfd,
				"mdss_fb_splash");
		if (IS_ERR(mfd->splash_thread)) {
			pr_err("unable to start splash thread %d\n",
				mfd->index);
			mfd->splash_thread = NULL;
		}
	}
#endif	/* CONFIG_FB_MSM_MDSS_SPECIFIC_PANEL */
	return rc;
}

static int mdss_fb_remove(struct platform_device *pdev)
{
	struct msm_fb_data_type *mfd;

	mfd = (struct msm_fb_data_type *)platform_get_drvdata(pdev);

	mdss_fb_remove_sysfs(mfd);

	pm_runtime_disable(mfd->fbi->dev);

	if (!mfd)
		return -ENODEV;

	if (mfd->key != MFD_KEY)
		return -EINVAL;

	if (mdss_fb_suspend_sub(mfd))
		pr_err("msm_fb_remove: can't stop the device %d\n",
			    mfd->index);

	/* remove /dev/fb* */
	unregister_framebuffer(mfd->fbi);

	if (lcd_backlight_registered) {
		lcd_backlight_registered = 0;
		led_classdev_unregister(&backlight_led);
	}

	return 0;
}

static int mdss_fb_send_panel_event(struct msm_fb_data_type *mfd,
					int event, void *arg)
{
	struct mdss_panel_data *pdata;

	pdata = dev_get_platdata(&mfd->pdev->dev);
	if (!pdata) {
		pr_err("no panel connected\n");
		return -ENODEV;
	}

	pr_debug("sending event=%d for fb%d\n", event, mfd->index);

	if (pdata->event_handler)
		return pdata->event_handler(pdata, event, arg);

	return 0;
}

static int mdss_fb_suspend_sub(struct msm_fb_data_type *mfd)
{
	int ret = 0;

	if ((!mfd) || (mfd->key != MFD_KEY))
		return 0;

	pr_debug("mdss_fb suspend index=%d\n", mfd->index);

	if (mfd->unblank_kworker) {
		pr_debug("ensure kworker is done");
		flush_workqueue(mfd->unblank_kworker);
		pr_debug("done flushing left over kworker");
	}

	mdss_fb_pan_idle(mfd);
	ret = mdss_fb_send_panel_event(mfd, MDSS_EVENT_SUSPEND, NULL);
	if (ret) {
		pr_warn("unable to suspend fb%d (%d)\n", mfd->index, ret);
		return ret;
	}

	mfd->suspend.op_enable = mfd->op_enable;
	mfd->suspend.panel_power_on = mfd->panel_power_on;

	if (mfd->op_enable) {
		ret = mdss_fb_blank_sub(FB_BLANK_POWERDOWN, mfd->fbi,
				mfd->suspend.op_enable);
		if (ret) {
			pr_warn("can't turn off display!\n");
			return ret;
		}
		mfd->op_enable = false;
		fb_set_suspend(mfd->fbi, FBINFO_STATE_SUSPENDED);
	}

	pwr_pressed = false;

	return 0;
}

static int mdss_fb_resume_sub(struct msm_fb_data_type *mfd)
{
	int ret = 0;

	if ((!mfd) || (mfd->key != MFD_KEY))
		return 0;

	INIT_COMPLETION(mfd->power_set_comp);
	mfd->is_power_setting = true;
	pr_debug("mdss_fb resume index=%d\n", mfd->index);

	mdss_fb_pan_idle(mfd);
	ret = mdss_fb_send_panel_event(mfd, MDSS_EVENT_RESUME, NULL);
	if (ret) {
		pr_warn("unable to resume fb%d (%d)\n", mfd->index, ret);
		return ret;
	}

	/* resume state var recover */
	mfd->op_enable = mfd->suspend.op_enable;

	/* unblank phone display if we
	 * resume because of power key press
	 */
	if (mfd->unblank_kworker && pwr_pressed) {
		pr_debug("starting unblank async from resume");
		queue_work(mfd->unblank_kworker, &mfd->unblank_work);
	} else if (mfd->suspend.panel_power_on) {
		ret = mdss_fb_blank_sub(FB_BLANK_UNBLANK, mfd->fbi,
					mfd->op_enable);
		if (ret)
			pr_warn("can't turn on display!\n");
		else
			fb_set_suspend(mfd->fbi, FBINFO_STATE_RUNNING);
	}
	mfd->is_power_setting = false;
	complete_all(&mfd->power_set_comp);

	return ret;
}

#if defined(CONFIG_PM) && !defined(CONFIG_PM_SLEEP)
static int mdss_fb_suspend(struct platform_device *pdev, pm_message_t state)
{
	struct msm_fb_data_type *mfd = platform_get_drvdata(pdev);
	if (!mfd)
		return -ENODEV;

	dev_dbg(&pdev->dev, "display suspend\n");

	return mdss_fb_suspend_sub(mfd);
}

static int mdss_fb_resume(struct platform_device *pdev)
{
	struct msm_fb_data_type *mfd = platform_get_drvdata(pdev);
	if (!mfd)
		return -ENODEV;

	dev_dbg(&pdev->dev, "display resume\n");

	return mdss_fb_resume_sub(mfd);
}
#else
#define mdss_fb_suspend NULL
#define mdss_fb_resume NULL
#endif

#ifdef CONFIG_PM_SLEEP
static int mdss_fb_pm_suspend(struct device *dev)
{
	struct msm_fb_data_type *mfd = dev_get_drvdata(dev);

	if (!mfd)
		return -ENODEV;

	dev_dbg(dev, "display pm suspend\n");

	return mdss_fb_suspend_sub(mfd);
}

static int mdss_fb_pm_resume(struct device *dev)
{
	struct msm_fb_data_type *mfd = dev_get_drvdata(dev);
	if (!mfd)
		return -ENODEV;

	dev_dbg(dev, "display pm resume\n");

	return mdss_fb_resume_sub(mfd);
}
#endif

static const struct dev_pm_ops mdss_fb_pm_ops = {
	SET_SYSTEM_SLEEP_PM_OPS(mdss_fb_pm_suspend, mdss_fb_pm_resume)
};

static const struct of_device_id mdss_fb_dt_match[] = {
	{ .compatible = "qcom,mdss-fb",},
	{}
};
EXPORT_COMPAT("qcom,mdss-fb");

static struct platform_driver mdss_fb_driver = {
	.probe = mdss_fb_probe,
	.remove = mdss_fb_remove,
	.suspend = mdss_fb_suspend,
	.resume = mdss_fb_resume,
	.shutdown = mdss_fb_shutdown,
	.driver = {
		.name = "mdss_fb",
		.of_match_table = mdss_fb_dt_match,
		.pm = &mdss_fb_pm_ops,
	},
};

static void mdss_fb_scale_bl(struct msm_fb_data_type *mfd, u32 *bl_lvl)
{
	u32 temp = *bl_lvl;

	pr_debug("input = %d, scale = %d", temp, mfd->bl_scale);
	if (temp >= mfd->bl_min_lvl) {
		if (temp > mfd->panel_info->bl_max) {
			pr_warn("%s: invalid bl level\n",
				__func__);
			temp = mfd->panel_info->bl_max;
		}
		if (mfd->bl_scale > 1024) {
			pr_warn("%s: invalid bl scale\n",
				__func__);
			mfd->bl_scale = 1024;
		}
		/*
		 * bl_scale is the numerator of
		 * scaling fraction (x/1024)
		 */
		temp = (temp * mfd->bl_scale) / 1024;

		/*if less than minimum level, use min level*/
		if (temp < mfd->bl_min_lvl)
			temp = mfd->bl_min_lvl;
	}
	pr_debug("output = %d", temp);

	(*bl_lvl) = temp;
}

/* must call this function from within mfd->bl_lock */
void mdss_fb_set_backlight(struct msm_fb_data_type *mfd, u32 bkl_lvl)
{
	struct mdss_panel_data *pdata;
	int (*update_ad_input)(struct msm_fb_data_type *mfd);
	u32 temp = bkl_lvl;

	if (((!mfd->panel_power_on && mfd->dcm_state != DCM_ENTER)
		|| !mfd->bl_updated) && !IS_CALIB_MODE_BL(mfd)) {
		mfd->unset_bl_level = bkl_lvl;
		return;
	} else {
		mfd->unset_bl_level = 0;
	}

	pdata = dev_get_platdata(&mfd->pdev->dev);

	if ((pdata) && (pdata->set_backlight)) {
		if (!IS_CALIB_MODE_BL(mfd))
			mdss_fb_scale_bl(mfd, &temp);
		/*
		 * Even though backlight has been scaled, want to show that
		 * backlight has been set to bkl_lvl to those that read from
		 * sysfs node. Thus, need to set bl_level even if it appears
		 * the backlight has already been set to the level it is at,
		 * as well as setting bl_level to bkl_lvl even though the
		 * backlight has been set to the scaled value.
		 */
		if (mfd->bl_level_old == temp) {
			mfd->bl_level = bkl_lvl;
			return;
		}
		pdata->set_backlight(pdata, temp);
		mfd->bl_level = bkl_lvl;
		mfd->bl_level_old = temp;

		if (mfd->mdp.update_ad_input) {
			update_ad_input = mfd->mdp.update_ad_input;
			mutex_unlock(&mfd->bl_lock);
			/* Will trigger ad_setup which will grab bl_lock */
			update_ad_input(mfd);
			mutex_lock(&mfd->bl_lock);
		}
	}
}

void mdss_fb_update_backlight(struct msm_fb_data_type *mfd)
{
	struct mdss_panel_data *pdata;

	if (mfd->unset_bl_level && !mfd->bl_updated) {
		pdata = dev_get_platdata(&mfd->pdev->dev);
		if ((pdata) && (pdata->set_backlight)) {
			mutex_lock(&mfd->bl_lock);
			mfd->bl_level = mfd->unset_bl_level;
			pdata->set_backlight(pdata, mfd->bl_level);
			mfd->bl_level_old = mfd->unset_bl_level;
			mutex_unlock(&mfd->bl_lock);
			mfd->bl_updated = 1;
		}
	}
}

static int mdss_fb_blank_sub(int blank_mode, struct fb_info *info,
			     int op_enable)
{
	struct msm_fb_data_type *mfd = (struct msm_fb_data_type *)info->par;
	int ret = 0;

	if (!op_enable)
		return -EPERM;

	if (mfd->dcm_state == DCM_ENTER)
		return -EPERM;

	switch (blank_mode) {
	case FB_BLANK_UNBLANK:
		if (mfd->unblank_kworker) {
			pr_debug("wait for unblank work");
			flush_workqueue(mfd->unblank_kworker);
			pr_debug("done waiting for unblank work");

			/* if kworker was successful we are done...
			 * but let's check and retry if not.
			 */
		}

		if (!mfd->panel_power_on && mfd->mdp.on_fnc) {
			ret = mfd->mdp.on_fnc(mfd);
			if (ret == 0) {
				mfd->panel_power_on = true;
				mfd->panel_info->panel_dead = false;
			}
			mutex_lock(&mfd->update.lock);
			mfd->update.type = NOTIFY_TYPE_UPDATE;
			mutex_unlock(&mfd->update.lock);
		}
		break;

	case FB_BLANK_VSYNC_SUSPEND:
	case FB_BLANK_HSYNC_SUSPEND:
	case FB_BLANK_NORMAL:
	case FB_BLANK_POWERDOWN:
	default:
		if (mfd->panel_power_on && mfd->mdp.off_fnc) {
			int curr_pwr_state;

			mutex_lock(&mfd->update.lock);
			mfd->update.type = NOTIFY_TYPE_SUSPEND;
			mutex_unlock(&mfd->update.lock);
			del_timer(&mfd->no_update.timer);
			mfd->no_update.value = NOTIFY_TYPE_SUSPEND;
			complete(&mfd->no_update.comp);

			mfd->op_enable = false;
			curr_pwr_state = mfd->panel_power_on;
			mfd->panel_power_on = false;
			mfd->bl_updated = 0;

			ret = mfd->mdp.off_fnc(mfd);
			if (ret)
				mfd->panel_power_on = curr_pwr_state;
			else
				mdss_fb_release_fences(mfd);
			mfd->op_enable = true;
			complete(&mfd->power_off_comp);
		}
		break;
	}
	/* Notify listeners */
	sysfs_notify(&mfd->fbi->dev->kobj, NULL, "show_blank_event");

	return ret;
}

static void mdss_background_unblank(struct work_struct *ws)
{
	int ret = -EPERM;
	struct msm_fb_data_type *mfd;
	mfd = container_of(ws, struct msm_fb_data_type, unblank_work);

	pr_debug("unblank work running");

	if (!mfd->panel_power_on && mfd->mdp.on_fnc) {
		ret = mfd->mdp.on_fnc(mfd);
		if (ret == 0)
			mfd->panel_power_on = true;
		mutex_lock(&mfd->update.lock);
		mfd->update.type = NOTIFY_TYPE_UPDATE;
		mutex_unlock(&mfd->update.lock);
	}

	if (ret)
		pr_warn("can't turn on display!\n");
	else
		fb_set_suspend(mfd->fbi, FBINFO_STATE_RUNNING);
}

static int mdss_fb_blank(int blank_mode, struct fb_info *info)
{
	struct msm_fb_data_type *mfd = (struct msm_fb_data_type *)info->par;

	mdss_fb_pan_idle(mfd);
	if (mfd->op_enable == 0) {
		if (blank_mode == FB_BLANK_UNBLANK)
			mfd->suspend.panel_power_on = true;
		else
			mfd->suspend.panel_power_on = false;
		return 0;
	}
	return mdss_fb_blank_sub(blank_mode, info, mfd->op_enable);
}

/*
 * Custom Framebuffer mmap() function for MSM driver.
 * Differs from standard mmap() function by allowing for customized
 * page-protection.
 */
static int mdss_fb_mmap(struct fb_info *info, struct vm_area_struct *vma)
{
	/* Get frame buffer memory range. */
	unsigned long start = info->fix.smem_start;
	u32 len = PAGE_ALIGN((start & ~PAGE_MASK) + info->fix.smem_len);
	unsigned long off = vma->vm_pgoff << PAGE_SHIFT;
	struct msm_fb_data_type *mfd = (struct msm_fb_data_type *)info->par;
	int ret = 0;

	if (!start) {
		pr_warn("No framebuffer memory is allocated.\n");
		return -ENOMEM;
	}

	ret = mdss_fb_pan_idle(mfd);
	if (ret) {
		pr_err("Shutdown pending. Aborting operation\n");
		return ret;
	}

	/* Set VM flags. */
	start &= PAGE_MASK;
	if ((vma->vm_end <= vma->vm_start) ||
	    (off >= len) ||
	    ((vma->vm_end - vma->vm_start) > (len - off)))
		return -EINVAL;
	off += start;
	if (off < start)
		return -EINVAL;
	vma->vm_pgoff = off >> PAGE_SHIFT;
	/* This is an IO map - tell maydump to skip this VMA */
	vma->vm_flags |= VM_IO | VM_RESERVED;

	/* Set VM page protection */
	if (mfd->mdp_fb_page_protection == MDP_FB_PAGE_PROTECTION_WRITECOMBINE)
		vma->vm_page_prot = pgprot_writecombine(vma->vm_page_prot);
	else if (mfd->mdp_fb_page_protection ==
		 MDP_FB_PAGE_PROTECTION_WRITETHROUGHCACHE)
		vma->vm_page_prot = pgprot_writethroughcache(vma->vm_page_prot);
	else if (mfd->mdp_fb_page_protection ==
		 MDP_FB_PAGE_PROTECTION_WRITEBACKCACHE)
		vma->vm_page_prot = pgprot_writebackcache(vma->vm_page_prot);
	else if (mfd->mdp_fb_page_protection ==
		 MDP_FB_PAGE_PROTECTION_WRITEBACKWACACHE)
		vma->vm_page_prot = pgprot_writebackwacache(vma->vm_page_prot);
	else
		vma->vm_page_prot = pgprot_noncached(vma->vm_page_prot);

	/* Remap the frame buffer I/O range */
	if (io_remap_pfn_range(vma, vma->vm_start, off >> PAGE_SHIFT,
			       vma->vm_end - vma->vm_start,
			       vma->vm_page_prot))
		return -EAGAIN;

	return 0;
}

static struct fb_ops mdss_fb_ops = {
	.owner = THIS_MODULE,
	.fb_open = mdss_fb_open,
	.fb_release = mdss_fb_release,
	.fb_check_var = mdss_fb_check_var,	/* vinfo check */
	.fb_set_par = mdss_fb_set_par,	/* set the video mode */
	.fb_blank = mdss_fb_blank,	/* blank display */
	.fb_pan_display = mdss_fb_pan_display,	/* pan display */
	.fb_ioctl = mdss_fb_ioctl,	/* perform fb specific ioctl */
	.fb_mmap = mdss_fb_mmap,
};

static int mdss_fb_alloc_fbmem_iommu(struct msm_fb_data_type *mfd, int dom)
{
	void *virt = NULL;
	phys_addr_t phys = 0;
	size_t size = 0;
	struct platform_device *pdev = mfd->pdev;
	int rc = 0;
	struct device_node *fbmem_pnode = NULL;

	if (!pdev || !pdev->dev.of_node) {
		pr_err("Invalid device node\n");
		return -ENODEV;
	}

	fbmem_pnode = of_parse_phandle(pdev->dev.of_node,
		"linux,contiguous-region", 0);
	if (!fbmem_pnode) {
		pr_debug("fbmem is not reserved for %s\n", pdev->name);
		mfd->fbi->screen_base = NULL;
		mfd->fbi->fix.smem_start = 0;
		mfd->fbi->fix.smem_len = 0;
		return 0;
	} else {
		const u32 *addr;
		u64 len;

		addr = of_get_address(fbmem_pnode, 0, &len, NULL);
		if (!addr) {
			pr_err("fbmem size is not specified\n");
			of_node_put(fbmem_pnode);
			return -EINVAL;
		}
		size = (size_t)len;
		of_node_put(fbmem_pnode);
	}

	pr_info("%s frame buffer reserve_size=0x%x\n", __func__, size);

	if (size < PAGE_ALIGN(mfd->fbi->fix.line_length *
			      mfd->fbi->var.yres_virtual))
		pr_warn("reserve size is smaller than framebuffer size\n");

	virt = dma_alloc_coherent(&pdev->dev, size, &phys, GFP_KERNEL);
	if (!virt) {
		pr_err("unable to alloc fbmem size=%u\n", size);
		return -ENOMEM;
	}

	rc = msm_iommu_map_contig_buffer(phys, dom, 0, size, SZ_4K, 0,
					    &mfd->iova);
	if (rc)
		pr_warn("Cannot map fb_mem %pa to IOMMU. rc=%d\n", &phys, rc);

	pr_debug("alloc 0x%xB @ (%pa phys) (0x%x virt) (%pa iova) for fb%d\n",
		 size, &phys, (unsigned int)virt, &mfd->iova, mfd->index);

	mfd->fbi->screen_base = virt;
	mfd->fbi->fix.smem_start = phys;
	mfd->fbi->fix.smem_len = size;

	return 0;
}

static int mdss_fb_alloc_fbmem(struct msm_fb_data_type *mfd)
{

	if (mfd->mdp.fb_mem_alloc_fnc)
		return mfd->mdp.fb_mem_alloc_fnc(mfd);
	else if (mfd->mdp.fb_mem_get_iommu_domain) {
		int dom = mfd->mdp.fb_mem_get_iommu_domain();
		if (dom >= 0)
			return mdss_fb_alloc_fbmem_iommu(mfd, dom);
		else
			return -ENOMEM;
	} else {
		pr_err("no fb memory allocator function defined\n");
		return -ENOMEM;
	}
}

static int mdss_fb_register(struct msm_fb_data_type *mfd)
{
	int ret = -ENODEV;
	int bpp;
	struct mdss_panel_info *panel_info = mfd->panel_info;
	struct fb_info *fbi = mfd->fbi;
	struct fb_fix_screeninfo *fix;
	struct fb_var_screeninfo *var;
	int *id;

	/*
	 * fb info initialization
	 */
	fix = &fbi->fix;
	var = &fbi->var;

	fix->type_aux = 0;	/* if type == FB_TYPE_INTERLEAVED_PLANES */
	fix->visual = FB_VISUAL_TRUECOLOR;	/* True Color */
	fix->ywrapstep = 0;	/* No support */
	fix->mmio_start = 0;	/* No MMIO Address */
	fix->mmio_len = 0;	/* No MMIO Address */
	fix->accel = FB_ACCEL_NONE;/* FB_ACCEL_MSM needes to be added in fb.h */

	var->xoffset = 0;	/* Offset from virtual to visible */
	var->yoffset = 0;	/* resolution */
	var->grayscale = 0;	/* No graylevels */
	var->nonstd = 0;	/* standard pixel format */
	var->activate = FB_ACTIVATE_VBL;	/* activate it at vsync */

	/* height&width of picture in mm */
	if (panel_info) {
		if (panel_info->height)
			var->height = panel_info->height;
		else
			var->height = -1;
		if (panel_info->width)
			var->width = panel_info->width;
		else
			var->width = -1;
	} else {
		var->height = -1;
		var->width = -1;
		pr_err("%s panel_info null\n", __func__);
		return ret;
	}

	var->accel_flags = 0;	/* acceleration flags */
	var->sync = 0;	/* see FB_SYNC_* */
	var->rotate = 0;	/* angle we rotate counter clockwise */
	mfd->op_enable = false;

	switch (mfd->fb_imgType) {
	case MDP_RGB_565:
		fix->type = FB_TYPE_PACKED_PIXELS;
		fix->xpanstep = 1;
		fix->ypanstep = 1;
		var->vmode = FB_VMODE_NONINTERLACED;
		var->blue.offset = 0;
		var->green.offset = 5;
		var->red.offset = 11;
		var->blue.length = 5;
		var->green.length = 6;
		var->red.length = 5;
		var->blue.msb_right = 0;
		var->green.msb_right = 0;
		var->red.msb_right = 0;
		var->transp.offset = 0;
		var->transp.length = 0;
		bpp = 2;
		break;

	case MDP_RGB_888:
		fix->type = FB_TYPE_PACKED_PIXELS;
		fix->xpanstep = 1;
		fix->ypanstep = 1;
		var->vmode = FB_VMODE_NONINTERLACED;
		var->blue.offset = 0;
		var->green.offset = 8;
		var->red.offset = 16;
		var->blue.length = 8;
		var->green.length = 8;
		var->red.length = 8;
		var->blue.msb_right = 0;
		var->green.msb_right = 0;
		var->red.msb_right = 0;
		var->transp.offset = 0;
		var->transp.length = 0;
		bpp = 3;
		break;

	case MDP_ARGB_8888:
		fix->type = FB_TYPE_PACKED_PIXELS;
		fix->xpanstep = 1;
		fix->ypanstep = 1;
		var->vmode = FB_VMODE_NONINTERLACED;
		var->blue.offset = 0;
		var->green.offset = 8;
		var->red.offset = 16;
		var->blue.length = 8;
		var->green.length = 8;
		var->red.length = 8;
		var->blue.msb_right = 0;
		var->green.msb_right = 0;
		var->red.msb_right = 0;
		var->transp.offset = 24;
		var->transp.length = 8;
		bpp = 4;
		break;

	case MDP_RGBA_8888:
		fix->type = FB_TYPE_PACKED_PIXELS;
		fix->xpanstep = 1;
		fix->ypanstep = 1;
		var->vmode = FB_VMODE_NONINTERLACED;
		var->blue.offset = 8;
		var->green.offset = 16;
		var->red.offset = 24;
		var->blue.length = 8;
		var->green.length = 8;
		var->red.length = 8;
		var->blue.msb_right = 0;
		var->green.msb_right = 0;
		var->red.msb_right = 0;
		var->transp.offset = 0;
		var->transp.length = 8;
		bpp = 4;
		break;

	case MDP_YCRYCB_H2V1:
		fix->type = FB_TYPE_INTERLEAVED_PLANES;
		fix->xpanstep = 2;
		fix->ypanstep = 1;
		var->vmode = FB_VMODE_NONINTERLACED;

		/* how about R/G/B offset? */
		var->blue.offset = 0;
		var->green.offset = 5;
		var->red.offset = 11;
		var->blue.length = 5;
		var->green.length = 6;
		var->red.length = 5;
		var->blue.msb_right = 0;
		var->green.msb_right = 0;
		var->red.msb_right = 0;
		var->transp.offset = 0;
		var->transp.length = 0;
		bpp = 2;
		break;

	default:
		pr_err("msm_fb_init: fb %d unkown image type!\n",
			    mfd->index);
		return ret;
	}

	var->xres = panel_info->xres;
	if (mfd->split_display)
		var->xres *= 2;

	fix->type = panel_info->is_3d_panel;
	if (mfd->mdp.fb_stride)
		fix->line_length = mfd->mdp.fb_stride(mfd->index, var->xres,
							bpp);
	else
		fix->line_length = var->xres * bpp;

	var->yres = panel_info->yres;
	if (panel_info->physical_width)
		var->width = panel_info->physical_width;
	if (panel_info->physical_height)
		var->height = panel_info->physical_height;
	var->xres_virtual = var->xres;
	var->yres_virtual = panel_info->yres * mfd->fb_page;
	var->bits_per_pixel = bpp * 8;	/* FrameBuffer color depth */
	var->upper_margin = panel_info->lcdc.v_back_porch;
	var->lower_margin = panel_info->lcdc.v_front_porch;
	var->vsync_len = panel_info->lcdc.v_pulse_width;
	var->left_margin = panel_info->lcdc.h_back_porch;
	var->right_margin = panel_info->lcdc.h_front_porch;
	var->hsync_len = panel_info->lcdc.h_pulse_width;
	var->pixclock = panel_info->clk_rate / 1000;

	/* id field for fb app  */

	id = (int *)&mfd->panel;

	snprintf(fix->id, sizeof(fix->id), "mdssfb_%x", (u32) *id);

	fbi->fbops = &mdss_fb_ops;
	fbi->flags = FBINFO_FLAG_DEFAULT;
	fbi->pseudo_palette = mdss_fb_pseudo_palette;

	mfd->ref_cnt = 0;
	mfd->panel_power_on = false;
	mfd->dcm_state = DCM_UNINIT;

	mdss_fb_parse_dt(mfd);

	if (mdss_fb_alloc_fbmem(mfd)) {
		pr_err("unable to allocate framebuffer memory\n");
		return -ENOMEM;
	}

	mfd->op_enable = true;

	mutex_init(&mfd->update.lock);
	mutex_init(&mfd->no_update.lock);
	mutex_init(&mfd->mdp_sync_pt_data.sync_mutex);
	atomic_set(&mfd->mdp_sync_pt_data.commit_cnt, 0);
	atomic_set(&mfd->commits_pending, 0);

	init_timer(&mfd->no_update.timer);
	mfd->no_update.timer.function = mdss_fb_no_update_notify_timer_cb;
	mfd->no_update.timer.data = (unsigned long)mfd;
	init_completion(&mfd->update.comp);
	init_completion(&mfd->no_update.comp);
	init_completion(&mfd->power_off_comp);
	init_completion(&mfd->power_set_comp);
	init_waitqueue_head(&mfd->commit_wait_q);
	init_waitqueue_head(&mfd->idle_wait_q);

	ret = fb_alloc_cmap(&fbi->cmap, 256, 0);
	if (ret)
		pr_err("fb_alloc_cmap() failed!\n");

	if (register_framebuffer(fbi) < 0) {
		fb_dealloc_cmap(&fbi->cmap);

		mfd->op_enable = false;
		return -EPERM;
	}

	pr_info("FrameBuffer[%d] %dx%d size=%d registered successfully!\n",
		     mfd->index, fbi->var.xres, fbi->var.yres,
		     fbi->fix.smem_len);

	return 0;
}

static int mdss_fb_open(struct fb_info *info, int user)
{
	struct msm_fb_data_type *mfd = (struct msm_fb_data_type *)info->par;
	struct mdss_fb_proc_info *pinfo = NULL;
	int result;
	int pid = current->tgid;

	if (mfd->shutdown_pending) {
		pr_err("Shutdown pending. Aborting operation\n");
		return -EPERM;
	}

	list_for_each_entry(pinfo, &mfd->proc_list, list) {
		if (pinfo->pid == pid)
			break;
	}

	if ((pinfo == NULL) || (pinfo->pid != pid)) {
		pinfo = kmalloc(sizeof(*pinfo), GFP_KERNEL);
		if (!pinfo) {
			pr_err("unable to alloc process info\n");
			return -ENOMEM;
		}
		pinfo->pid = pid;
		pinfo->ref_cnt = 0;
		list_add(&pinfo->list, &mfd->proc_list);
		pr_debug("new process entry pid=%d\n", pinfo->pid);
	}

	result = pm_runtime_get_sync(info->dev);

	if (result < 0) {
		pr_err("pm_runtime: fail to wake up\n");
		goto pm_error;
	}

	if (!mfd->ref_cnt) {
		mfd->disp_thread = kthread_run(__mdss_fb_display_thread, mfd,
				"mdss_fb%d", mfd->index);
		if (IS_ERR(mfd->disp_thread)) {
			pr_err("unable to start display thread %d\n",
				mfd->index);
			result = PTR_ERR(mfd->disp_thread);
			mfd->disp_thread = NULL;
			goto thread_error;
		}

		result = mdss_fb_blank_sub(FB_BLANK_UNBLANK, info,
					   mfd->op_enable);
		if (result) {
			pr_err("can't turn on fb%d! rc=%d\n", mfd->index,
				result);
			goto blank_error;
		}
	}

	pinfo->ref_cnt++;
	mfd->ref_cnt++;

	/* Stop the splash thread once userspace open the fb node */
	if (mfd->splash_thread && mfd->ref_cnt > 1) {
		kthread_stop(mfd->splash_thread);
		mfd->splash_thread = NULL;
	}

	return 0;

blank_error:
	kthread_stop(mfd->disp_thread);
	mfd->disp_thread = NULL;

thread_error:
	if (pinfo && !pinfo->ref_cnt) {
		list_del(&pinfo->list);
		kfree(pinfo);
	}
	pm_runtime_put(info->dev);

pm_error:
	return result;
}

static int mdss_fb_release_all(struct fb_info *info, bool release_all)
{
	struct msm_fb_data_type *mfd = (struct msm_fb_data_type *)info->par;
	struct mdss_fb_proc_info *pinfo = NULL, *temp_pinfo = NULL;
	int ret = 0;
	int pid = current->tgid;
	bool unknown_pid = true, release_needed = false;
	struct task_struct *task = current->group_leader;

	if (!mfd->ref_cnt) {
		pr_info("try to close unopened fb %d! from %s\n", mfd->index,
			task->comm);
		return -EINVAL;
	}

	mdss_fb_pan_idle(mfd);

	pr_debug("release_all = %s\n", release_all ? "true" : "false");

	list_for_each_entry_safe(pinfo, temp_pinfo, &mfd->proc_list, list) {
		if (!release_all && (pinfo->pid != pid))
			continue;

		unknown_pid = false;

		pr_debug("found process %s pid=%d mfd->ref=%d pinfo->ref=%d\n",
			task->comm, mfd->ref_cnt, pinfo->pid, pinfo->ref_cnt);

		do {
			if (mfd->ref_cnt < pinfo->ref_cnt)
				pr_warn("WARN:mfd->ref=%d < pinfo->ref=%d\n",
					mfd->ref_cnt, pinfo->ref_cnt);
			else
				mfd->ref_cnt--;

			pinfo->ref_cnt--;
			pm_runtime_put(info->dev);
		} while (release_all && pinfo->ref_cnt);

		if (release_all && mfd->disp_thread) {
			kthread_stop(mfd->disp_thread);
			mfd->disp_thread = NULL;
		}

		if (pinfo->ref_cnt == 0) {
			list_del(&pinfo->list);
			kfree(pinfo);
			release_needed = !release_all;
		}

		if (!release_all)
			break;
	}

	if (release_needed) {
		pr_debug("known process %s pid=%d mfd->ref=%d\n",
			task->comm, pid, mfd->ref_cnt);

		if (mfd->mdp.release_fnc) {
			ret = mfd->mdp.release_fnc(mfd, false);
			if (ret)
				pr_err("error releasing fb%d pid=%d\n",
					mfd->index, pid);
		}
	} else if (unknown_pid || release_all) {
		pr_warn("unknown process %s pid=%d mfd->ref=%d\n",
			task->comm, pid, mfd->ref_cnt);

		if (mfd->ref_cnt)
			mfd->ref_cnt--;

		if (mfd->mdp.release_fnc) {
			ret = mfd->mdp.release_fnc(mfd, true);
			if (ret)
				pr_err("error fb%d release process %s pid=%d\n",
					mfd->index, task->comm, pid);
		}
	}

	if (!mfd->ref_cnt) {
		if (mfd->disp_thread) {
			kthread_stop(mfd->disp_thread);
			mfd->disp_thread = NULL;
		}

		ret = mdss_fb_blank_sub(FB_BLANK_POWERDOWN, info,
			mfd->op_enable);
		if (ret) {
			pr_err("can't turn off fb%d! rc=%d process %s pid=%d\n",
				mfd->index, ret, task->comm, pid);
			return ret;
		}
	}

	return ret;
}

static int mdss_fb_release(struct fb_info *info, int user)
{
	return mdss_fb_release_all(info, false);
}

static void mdss_fb_power_setting_idle(struct msm_fb_data_type *mfd)
{
	int ret;

	if (mfd->is_power_setting) {
		ret = wait_for_completion_timeout(
				&mfd->power_set_comp,
			msecs_to_jiffies(WAIT_DISP_OP_TIMEOUT));
		if (ret < 0)
			ret = -ERESTARTSYS;
		else if (!ret)
			pr_err("%s wait for power_set_comp timeout %d %d",
				__func__, ret, mfd->is_power_setting);
		if (ret <= 0) {
			mfd->is_power_setting = false;
			complete_all(&mfd->power_set_comp);
		}
	}
}

void mdss_fb_wait_for_fence(struct msm_sync_pt_data *sync_pt_data)
{
	struct sync_fence *fences[MDP_MAX_FENCE_FD];
	int fence_cnt;
	int i, ret = 0;

	pr_debug("%s: wait for fences\n", sync_pt_data->fence_name);

	mutex_lock(&sync_pt_data->sync_mutex);
	/*
	 * Assuming that acq_fen_cnt is sanitized in bufsync ioctl
	 * to check for sync_pt_data->acq_fen_cnt) <= MDP_MAX_FENCE_FD
	 */
	fence_cnt = sync_pt_data->acq_fen_cnt;
	sync_pt_data->acq_fen_cnt = 0;
	if (fence_cnt)
		memcpy(fences, sync_pt_data->acq_fen,
				fence_cnt * sizeof(struct sync_fence *));
	mutex_unlock(&sync_pt_data->sync_mutex);

	/* buf sync */
	for (i = 0; i < fence_cnt && !ret; i++) {
		ret = sync_fence_wait(fences[i],
				WAIT_FENCE_FIRST_TIMEOUT);
		if (ret == -ETIME) {
			pr_warn("%s: sync_fence_wait timed out! ",
					sync_pt_data->fence_name);
			pr_cont("Waiting %ld more seconds\n",
					WAIT_FENCE_FINAL_TIMEOUT/MSEC_PER_SEC);
			ret = sync_fence_wait(fences[i],
					WAIT_FENCE_FINAL_TIMEOUT);
		}
		sync_fence_put(fences[i]);
	}

	if (ret < 0) {
		pr_err("%s: sync_fence_wait failed! ret = %x\n",
				sync_pt_data->fence_name, ret);
		for (; i < fence_cnt; i++)
			sync_fence_put(fences[i]);
	}
}

/**
 * mdss_fb_signal_timeline() - signal a single release fence
 * @sync_pt_data:	Sync point data structure for the timeline which
 *			should be signaled.
 *
 * This is called after a frame has been pushed to display. This signals the
 * timeline to release the fences associated with this frame.
 */
void mdss_fb_signal_timeline(struct msm_sync_pt_data *sync_pt_data)
{
	mutex_lock(&sync_pt_data->sync_mutex);
	if (atomic_add_unless(&sync_pt_data->commit_cnt, -1, 0) &&
			sync_pt_data->timeline) {
		sw_sync_timeline_inc(sync_pt_data->timeline, 1);
		sync_pt_data->timeline_value++;

		pr_debug("%s: buffer signaled! timeline val=%d remaining=%d\n",
			sync_pt_data->fence_name, sync_pt_data->timeline_value,
			atomic_read(&sync_pt_data->commit_cnt));
	} else {
		pr_debug("%s timeline signaled without commits val=%d\n",
			sync_pt_data->fence_name, sync_pt_data->timeline_value);
	}
	mutex_unlock(&sync_pt_data->sync_mutex);
}

/**
 * mdss_fb_release_fences() - signal all pending release fences
 * @mfd:	Framebuffer data structure for display
 *
 * Release all currently pending release fences, including those that are in
 * the process to be commited.
 *
 * Note: this should only be called during close or suspend sequence.
 */
static void mdss_fb_release_fences(struct msm_fb_data_type *mfd)
{
	struct msm_sync_pt_data *sync_pt_data = &mfd->mdp_sync_pt_data;
	int val;

	mutex_lock(&sync_pt_data->sync_mutex);
	if (sync_pt_data->timeline) {
		val = sync_pt_data->threshold +
			atomic_read(&sync_pt_data->commit_cnt);
		sw_sync_timeline_inc(sync_pt_data->timeline, val);
		sync_pt_data->timeline_value += val;
		atomic_set(&sync_pt_data->commit_cnt, 0);
	}
	mutex_unlock(&sync_pt_data->sync_mutex);
}

/**
 * __mdss_fb_sync_buf_done_callback() - process async display events
 * @p:		Notifier block registered for async events.
 * @event:	Event enum to identify the event.
 * @data:	Optional argument provided with the event.
 *
 * See enum mdp_notify_event for events handled.
 */
static int __mdss_fb_sync_buf_done_callback(struct notifier_block *p,
		unsigned long event, void *data)
{
	struct msm_sync_pt_data *sync_pt_data;

	sync_pt_data = container_of(p, struct msm_sync_pt_data, notifier);

	switch (event) {
	case MDP_NOTIFY_FRAME_READY:
		if (sync_pt_data->async_wait_fences)
			mdss_fb_wait_for_fence(sync_pt_data);
		break;
	case MDP_NOTIFY_FRAME_FLUSHED:
		pr_debug("%s: frame flushed\n", sync_pt_data->fence_name);
		sync_pt_data->flushed = true;
		break;
	case MDP_NOTIFY_FRAME_TIMEOUT:
		pr_err("%s: frame timeout\n", sync_pt_data->fence_name);
		mdss_fb_signal_timeline(sync_pt_data);
		break;
	case MDP_NOTIFY_FRAME_DONE:
		pr_debug("%s: frame done\n", sync_pt_data->fence_name);
		mdss_fb_signal_timeline(sync_pt_data);
		break;
	}

	return NOTIFY_OK;
}

/**
 * mdss_fb_pan_idle() - wait for panel programming to be idle
 * @mfd:	Framebuffer data structure for display
 *
 * Wait for any pending programming to be done if in the process of programming
 * hardware configuration. After this function returns it is safe to perform
 * software updates for next frame.
 */
static int mdss_fb_pan_idle(struct msm_fb_data_type *mfd)
{
	int ret = 0;

	ret = wait_event_timeout(mfd->idle_wait_q,
			(!atomic_read(&mfd->commits_pending) ||
			 mfd->shutdown_pending),
			msecs_to_jiffies(WAIT_DISP_OP_TIMEOUT));
	if (!ret) {
		pr_err("wait for idle timeout %d pending=%d\n",
				ret, atomic_read(&mfd->commits_pending));

		mdss_fb_signal_timeline(&mfd->mdp_sync_pt_data);
	} else if (mfd->shutdown_pending) {
		pr_debug("Shutdown signalled\n");
		return -EPERM;
	}

	return 0;
}


static int mdss_fb_pan_display_ex(struct fb_info *info,
		struct mdp_display_commit *disp_commit)
{
	struct msm_fb_data_type *mfd = (struct msm_fb_data_type *)info->par;
	struct fb_var_screeninfo *var = &disp_commit->var;
	u32 wait_for_finish = disp_commit->wait_for_finish;
	int ret = 0;

	if (!mfd || (!mfd->op_enable) || (!mfd->panel_power_on))
		return -EPERM;

	if (var->xoffset > (info->var.xres_virtual - info->var.xres))
		return -EINVAL;

	if (var->yoffset > (info->var.yres_virtual - info->var.yres))
		return -EINVAL;

	ret = mdss_fb_pan_idle(mfd);
	if (ret) {
		pr_err("Shutdown pending. Aborting operation\n");
		return ret;
	}

	mutex_lock(&mfd->mdp_sync_pt_data.sync_mutex);
	if (info->fix.xpanstep)
		info->var.xoffset =
		(var->xoffset / info->fix.xpanstep) * info->fix.xpanstep;

	if (info->fix.ypanstep)
		info->var.yoffset =
		(var->yoffset / info->fix.ypanstep) * info->fix.ypanstep;

	mfd->msm_fb_backup.info = *info;
	mfd->msm_fb_backup.disp_commit = *disp_commit;

	atomic_inc(&mfd->mdp_sync_pt_data.commit_cnt);
	atomic_inc(&mfd->commits_pending);
	wake_up_all(&mfd->commit_wait_q);
	mutex_unlock(&mfd->mdp_sync_pt_data.sync_mutex);
	if (wait_for_finish)
		mdss_fb_pan_idle(mfd);
	return ret;
}

static int mdss_fb_pan_display(struct fb_var_screeninfo *var,
		struct fb_info *info)
{
	struct mdp_display_commit disp_commit;
	memset(&disp_commit, 0, sizeof(disp_commit));
	disp_commit.wait_for_finish = true;
	memcpy(&disp_commit.var, var, sizeof(struct fb_var_screeninfo));
	return mdss_fb_pan_display_ex(info, &disp_commit);
}

static int mdss_fb_pan_display_sub(struct fb_var_screeninfo *var,
			       struct fb_info *info)
{
	struct msm_fb_data_type *mfd = (struct msm_fb_data_type *)info->par;

	if ((!mfd->op_enable) || (!mfd->panel_power_on))
		return -EPERM;

	if (var->xoffset > (info->var.xres_virtual - info->var.xres))
		return -EINVAL;

	if (var->yoffset > (info->var.yres_virtual - info->var.yres))
		return -EINVAL;

	if (info->fix.xpanstep)
		info->var.xoffset =
		(var->xoffset / info->fix.xpanstep) * info->fix.xpanstep;

	if (info->fix.ypanstep)
		info->var.yoffset =
		(var->yoffset / info->fix.ypanstep) * info->fix.ypanstep;

	if (mfd->mdp.dma_fnc)
		mfd->mdp.dma_fnc(mfd, NULL, 0, NULL);
	else
		pr_warn("dma function not set for panel type=%d\n",
				mfd->panel.type);

	return 0;
}

static void mdss_fb_var_to_panelinfo(struct fb_var_screeninfo *var,
	struct mdss_panel_info *pinfo)
{
	pinfo->xres = var->xres;
	pinfo->yres = var->yres;
	pinfo->lcdc.v_front_porch = var->lower_margin;
	pinfo->lcdc.v_back_porch = var->upper_margin;
	pinfo->lcdc.v_pulse_width = var->vsync_len;
	pinfo->lcdc.h_front_porch = var->right_margin;
	pinfo->lcdc.h_back_porch = var->left_margin;
	pinfo->lcdc.h_pulse_width = var->hsync_len;
	pinfo->clk_rate = var->pixclock;
}

/**
 * __mdss_fb_perform_commit() - process a frame to display
 * @mfd:	Framebuffer data structure for display
 *
 * Processes all layers and buffers programmed and ensures all pending release
 * fences are signaled once the buffer is transfered to display.
 */
static int __mdss_fb_perform_commit(struct msm_fb_data_type *mfd)
{
	struct msm_sync_pt_data *sync_pt_data = &mfd->mdp_sync_pt_data;
	struct msm_fb_backup_type *fb_backup = &mfd->msm_fb_backup;
	int ret = -ENOSYS;

	if (!sync_pt_data->async_wait_fences)
		mdss_fb_wait_for_fence(sync_pt_data);
	sync_pt_data->flushed = false;

	if (fb_backup->disp_commit.flags & MDP_DISPLAY_COMMIT_OVERLAY) {
		if (mfd->mdp.kickoff_fnc)
			ret = mfd->mdp.kickoff_fnc(mfd,
					&fb_backup->disp_commit);
		else
			pr_warn("no kickoff function setup for fb%d\n",
					mfd->index);
		mdss_dsi_panel_fps_data_update(mfd);
	} else {
		ret = mdss_fb_pan_display_sub(&fb_backup->disp_commit.var,
				&fb_backup->info);
		if (ret)
			pr_err("pan display failed %x on fb%d\n", ret,
					mfd->index);
	}
	if (!ret)
		mdss_fb_update_backlight(mfd);

	if (IS_ERR_VALUE(ret) || !sync_pt_data->flushed)
		mdss_fb_signal_timeline(sync_pt_data);

	return ret;
}

static int __mdss_fb_display_thread(void *data)
{
	struct msm_fb_data_type *mfd = data;
	int ret;
	struct sched_param param;

	param.sched_priority = 16;
	ret = sched_setscheduler(current, SCHED_FIFO, &param);
	if (ret)
		pr_warn("set priority failed for fb%d display thread\n",
				mfd->index);

	while (1) {
		ret = wait_event_interruptible(mfd->commit_wait_q,
				(atomic_read(&mfd->commits_pending) ||
				 kthread_should_stop()));

		if (ret) {
			pr_info("%s: interrupted", __func__);
			continue;
		}

		if (kthread_should_stop())
			break;

		ret = __mdss_fb_perform_commit(mfd);
		atomic_dec(&mfd->commits_pending);
		wake_up_all(&mfd->idle_wait_q);
	}

	atomic_set(&mfd->commits_pending, 0);
	wake_up_all(&mfd->idle_wait_q);

	return ret;
}

static int mdss_fb_check_var(struct fb_var_screeninfo *var,
			     struct fb_info *info)
{
	struct msm_fb_data_type *mfd = (struct msm_fb_data_type *)info->par;

	if (var->rotate != FB_ROTATE_UR)
		return -EINVAL;
	if (var->grayscale != info->var.grayscale)
		return -EINVAL;

	switch (var->bits_per_pixel) {
	case 16:
		if ((var->green.offset != 5) ||
		    !((var->blue.offset == 11)
		      || (var->blue.offset == 0)) ||
		    !((var->red.offset == 11)
		      || (var->red.offset == 0)) ||
		    (var->blue.length != 5) ||
		    (var->green.length != 6) ||
		    (var->red.length != 5) ||
		    (var->blue.msb_right != 0) ||
		    (var->green.msb_right != 0) ||
		    (var->red.msb_right != 0) ||
		    (var->transp.offset != 0) ||
		    (var->transp.length != 0))
			return -EINVAL;
		break;

	case 24:
		if ((var->blue.offset != 0) ||
		    (var->green.offset != 8) ||
		    (var->red.offset != 16) ||
		    (var->blue.length != 8) ||
		    (var->green.length != 8) ||
		    (var->red.length != 8) ||
		    (var->blue.msb_right != 0) ||
		    (var->green.msb_right != 0) ||
		    (var->red.msb_right != 0) ||
		    !(((var->transp.offset == 0) &&
		       (var->transp.length == 0)) ||
		      ((var->transp.offset == 24) &&
		       (var->transp.length == 8))))
			return -EINVAL;
		break;

	case 32:
		/* Figure out if the user meant RGBA or ARGB
		   and verify the position of the RGB components */

		if (var->transp.offset == 24) {
			if ((var->blue.offset != 0) ||
			    (var->green.offset != 8) ||
			    (var->red.offset != 16))
				return -EINVAL;
		} else if (var->transp.offset == 0) {
			if ((var->blue.offset != 8) ||
			    (var->green.offset != 16) ||
			    (var->red.offset != 24))
				return -EINVAL;
		} else
			return -EINVAL;

		/* Check the common values for both RGBA and ARGB */

		if ((var->blue.length != 8) ||
		    (var->green.length != 8) ||
		    (var->red.length != 8) ||
		    (var->transp.length != 8) ||
		    (var->blue.msb_right != 0) ||
		    (var->green.msb_right != 0) ||
		    (var->red.msb_right != 0))
			return -EINVAL;

		break;

	default:
		return -EINVAL;
	}

	if ((var->xres_virtual <= 0) || (var->yres_virtual <= 0))
		return -EINVAL;

	if (info->fix.smem_start) {
		u32 len = var->xres_virtual * var->yres_virtual *
			(var->bits_per_pixel / 8);
		if (len > info->fix.smem_len)
			return -EINVAL;
	}

	if ((var->xres == 0) || (var->yres == 0))
		return -EINVAL;

	if (var->xoffset > (var->xres_virtual - var->xres))
		return -EINVAL;

	if (var->yoffset > (var->yres_virtual - var->yres))
		return -EINVAL;

	if (mfd->panel_info) {
		struct mdss_panel_info panel_info;
		int rc;

		memcpy(&panel_info, mfd->panel_info, sizeof(panel_info));
		mdss_fb_var_to_panelinfo(var, &panel_info);
		rc = mdss_fb_send_panel_event(mfd, MDSS_EVENT_CHECK_PARAMS,
			&panel_info);
		if (IS_ERR_VALUE(rc))
			return rc;
		mfd->panel_reconfig = rc;
	}

	return 0;
}

static int mdss_fb_set_par(struct fb_info *info)
{
	struct msm_fb_data_type *mfd = (struct msm_fb_data_type *)info->par;
	struct fb_var_screeninfo *var = &info->var;
	int old_imgType;
	int ret = 0;

	ret = mdss_fb_pan_idle(mfd);
	if (ret) {
		pr_err("Shutdown pending. Aborting operation\n");
		return ret;
	}

	old_imgType = mfd->fb_imgType;
	switch (var->bits_per_pixel) {
	case 16:
		if (var->red.offset == 0)
			mfd->fb_imgType = MDP_BGR_565;
		else
			mfd->fb_imgType	= MDP_RGB_565;
		break;

	case 24:
		if ((var->transp.offset == 0) && (var->transp.length == 0))
			mfd->fb_imgType = MDP_RGB_888;
		else if ((var->transp.offset == 24) &&
			 (var->transp.length == 8)) {
			mfd->fb_imgType = MDP_ARGB_8888;
			info->var.bits_per_pixel = 32;
		}
		break;

	case 32:
		if (var->transp.offset == 24)
			mfd->fb_imgType = MDP_ARGB_8888;
		else
			mfd->fb_imgType	= MDP_RGBA_8888;
		break;

	default:
		return -EINVAL;
	}


	if (mfd->mdp.fb_stride)
		mfd->fbi->fix.line_length = mfd->mdp.fb_stride(mfd->index,
						var->xres,
						var->bits_per_pixel / 8);
	else
		mfd->fbi->fix.line_length = var->xres * var->bits_per_pixel / 8;


	if (mfd->panel_reconfig || (mfd->fb_imgType != old_imgType)) {
		mdss_fb_blank_sub(FB_BLANK_POWERDOWN, info, mfd->op_enable);
		mdss_fb_var_to_panelinfo(var, mfd->panel_info);
		mdss_fb_blank_sub(FB_BLANK_UNBLANK, info, mfd->op_enable);
		mfd->panel_reconfig = false;
	}

	return ret;
}

int mdss_fb_dcm(struct msm_fb_data_type *mfd, int req_state)
{
	int ret = 0;

	if (req_state == mfd->dcm_state) {
		pr_warn("Already in correct DCM/DTM state");
		return ret;
	}

	switch (req_state) {
	case DCM_UNBLANK:
		if (mfd->dcm_state == DCM_UNINIT &&
			!mfd->panel_power_on && mfd->mdp.on_fnc) {
			ret = mfd->mdp.on_fnc(mfd);
			if (ret == 0) {
				mfd->panel_power_on = true;
				mfd->dcm_state = DCM_UNBLANK;
			}
		}
		break;
	case DCM_ENTER:
		if (mfd->dcm_state == DCM_UNBLANK) {
			/*
			 * Keep unblank path available for only
			 * DCM operation
			 */
			mfd->panel_power_on = false;
			mfd->dcm_state = DCM_ENTER;
		}
		break;
	case DCM_EXIT:
		if (mfd->dcm_state == DCM_ENTER) {
			/* Release the unblank path for exit */
			mfd->panel_power_on = true;
			mfd->dcm_state = DCM_EXIT;
		}
		break;
	case DCM_BLANK:
		if ((mfd->dcm_state == DCM_EXIT ||
			mfd->dcm_state == DCM_UNBLANK) &&
			mfd->panel_power_on && mfd->mdp.off_fnc) {
			ret = mfd->mdp.off_fnc(mfd);
			if (ret == 0) {
				mfd->panel_power_on = false;
				mfd->dcm_state = DCM_UNINIT;
			}
		}
		break;
	case DTM_ENTER:
		if (mfd->dcm_state == DCM_UNINIT)
			mfd->dcm_state = DTM_ENTER;
		break;
	case DTM_EXIT:
		if (mfd->dcm_state == DTM_ENTER)
			mfd->dcm_state = DCM_UNINIT;
		break;
	}

	return ret;
}

static int mdss_fb_cursor(struct fb_info *info, void __user *p)
{
	struct msm_fb_data_type *mfd = (struct msm_fb_data_type *)info->par;
	struct fb_cursor cursor;
	int ret;

	if (!mfd->mdp.cursor_update)
		return -ENODEV;

	ret = copy_from_user(&cursor, p, sizeof(cursor));
	if (ret)
		return ret;

	return mfd->mdp.cursor_update(mfd, &cursor);
}

static int mdss_fb_set_lut(struct fb_info *info, void __user *p)
{
	struct msm_fb_data_type *mfd = (struct msm_fb_data_type *)info->par;
	struct fb_cmap cmap;
	int ret;

	if (!mfd->mdp.lut_update)
		return -ENODEV;

	ret = copy_from_user(&cmap, p, sizeof(cmap));
	if (ret)
		return ret;

	mfd->mdp.lut_update(mfd, &cmap);
	return 0;
}

/**
 * mdss_fb_sync_get_fence() - get fence from timeline
 * @timeline:	Timeline to create the fence on
 * @fence_name:	Name of the fence that will be created for debugging
 * @val:	Timeline value at which the fence will be signaled
 *
 * Function returns a fence on the timeline given with the name provided.
 * The fence created will be signaled when the timeline is advanced.
 */
struct sync_fence *mdss_fb_sync_get_fence(struct sw_sync_timeline *timeline,
		const char *fence_name, int val)
{
	struct sync_pt *sync_pt;
	struct sync_fence *fence;

	pr_debug("%s: buf sync fence timeline=%d\n", fence_name, val);

	sync_pt = sw_sync_pt_create(timeline, val);
	if (sync_pt == NULL) {
		pr_err("%s: cannot create sync point\n", fence_name);
		return NULL;
	}

	/* create fence */
	fence = sync_fence_create(fence_name, sync_pt);
	if (fence == NULL) {
		sync_pt_free(sync_pt);
		pr_err("%s: cannot create fence\n", fence_name);
		return NULL;
	}

	return fence;
}

static int mdss_fb_handle_buf_sync_ioctl(struct msm_sync_pt_data *sync_pt_data,
				 struct mdp_buf_sync *buf_sync)
{
	int i, ret = 0;
	int acq_fen_fd[MDP_MAX_FENCE_FD];
	struct sync_fence *fence, *rel_fence, *retire_fence;
	int rel_fen_fd;
	int retire_fen_fd;
	int val;

	if ((buf_sync->acq_fen_fd_cnt > MDP_MAX_FENCE_FD) ||
				(sync_pt_data->timeline == NULL))
		return -EINVAL;

	if (buf_sync->acq_fen_fd_cnt)
		ret = copy_from_user(acq_fen_fd, buf_sync->acq_fen_fd,
				buf_sync->acq_fen_fd_cnt * sizeof(int));
	if (ret) {
		pr_err("%s: copy_from_user failed", sync_pt_data->fence_name);
		return ret;
	}

	if (sync_pt_data->acq_fen_cnt) {
		pr_warn("%s: currently %d fences active. waiting...\n",
				sync_pt_data->fence_name,
				sync_pt_data->acq_fen_cnt);
		mdss_fb_wait_for_fence(sync_pt_data);
	}

	mutex_lock(&sync_pt_data->sync_mutex);
	for (i = 0; i < buf_sync->acq_fen_fd_cnt; i++) {
		fence = sync_fence_fdget(acq_fen_fd[i]);
		if (fence == NULL) {
			pr_err("%s: null fence! i=%d fd=%d\n",
					sync_pt_data->fence_name, i,
					acq_fen_fd[i]);
			ret = -EINVAL;
			break;
		}
		sync_pt_data->acq_fen[i] = fence;
	}
	sync_pt_data->acq_fen_cnt = i;
	if (ret)
		goto buf_sync_err_1;

	val = sync_pt_data->timeline_value + sync_pt_data->threshold +
			atomic_read(&sync_pt_data->commit_cnt);

	/* Set release fence */
	rel_fence = mdss_fb_sync_get_fence(sync_pt_data->timeline,
			sync_pt_data->fence_name, val);
	if (IS_ERR_OR_NULL(rel_fence)) {
		pr_err("%s: unable to retrieve release fence\n",
				sync_pt_data->fence_name);
		ret = rel_fence ? PTR_ERR(rel_fence) : -ENOMEM;
		goto buf_sync_err_1;
	}

	/* create fd */
	rel_fen_fd = get_unused_fd_flags(0);
	if (rel_fen_fd < 0) {
		pr_err("%s: get_unused_fd_flags failed\n",
				sync_pt_data->fence_name);
		ret = -EIO;
		goto buf_sync_err_2;
	}

	sync_fence_install(rel_fence, rel_fen_fd);

	ret = copy_to_user(buf_sync->rel_fen_fd, &rel_fen_fd, sizeof(int));
	if (ret) {
		pr_err("%s: copy_to_user failed\n", sync_pt_data->fence_name);
		goto buf_sync_err_3;
	}

	if (!(buf_sync->flags & MDP_BUF_SYNC_FLAG_RETIRE_FENCE))
		goto skip_retire_fence;

	if (sync_pt_data->get_retire_fence)
		retire_fence = sync_pt_data->get_retire_fence(sync_pt_data);
	else
		retire_fence = NULL;

	if (IS_ERR_OR_NULL(retire_fence)) {
		val += sync_pt_data->retire_threshold;
		retire_fence = mdss_fb_sync_get_fence(
			sync_pt_data->timeline, "mdp-retire", val);
	}

	if (IS_ERR_OR_NULL(retire_fence)) {
		pr_err("%s: unable to retrieve retire fence\n",
				sync_pt_data->fence_name);
		ret = retire_fence ? PTR_ERR(rel_fence) : -ENOMEM;
		goto buf_sync_err_3;
	}
	retire_fen_fd = get_unused_fd_flags(0);

	if (retire_fen_fd < 0) {
		pr_err("%s: get_unused_fd_flags failed for retire fence\n",
				sync_pt_data->fence_name);
		ret = -EIO;
		sync_fence_put(retire_fence);
		goto buf_sync_err_3;
	}

	sync_fence_install(retire_fence, retire_fen_fd);

	ret = copy_to_user(buf_sync->retire_fen_fd, &retire_fen_fd,
			sizeof(int));
	if (ret) {
		pr_err("%s: copy_to_user failed for retire fence\n",
				sync_pt_data->fence_name);
		put_unused_fd(retire_fen_fd);
		sync_fence_put(retire_fence);
		goto buf_sync_err_3;
	}

skip_retire_fence:
	mutex_unlock(&sync_pt_data->sync_mutex);

	if (buf_sync->flags & MDP_BUF_SYNC_FLAG_WAIT)
		mdss_fb_wait_for_fence(sync_pt_data);

	return ret;
buf_sync_err_3:
	put_unused_fd(rel_fen_fd);
buf_sync_err_2:
	sync_fence_put(rel_fence);
buf_sync_err_1:
	for (i = 0; i < sync_pt_data->acq_fen_cnt; i++)
		sync_fence_put(sync_pt_data->acq_fen[i]);
	sync_pt_data->acq_fen_cnt = 0;
	mutex_unlock(&sync_pt_data->sync_mutex);
	return ret;
}
static int mdss_fb_display_commit(struct fb_info *info,
						unsigned long *argp)
{
	int ret;
	struct mdp_display_commit disp_commit;
	ret = copy_from_user(&disp_commit, argp,
			sizeof(disp_commit));
	if (ret) {
		pr_err("%s:copy_from_user failed", __func__);
		return ret;
	}
	ret = mdss_fb_pan_display_ex(info, &disp_commit);
	return ret;
}


static int mdss_fb_ioctl(struct fb_info *info, unsigned int cmd,
			 unsigned long arg)
{
	struct msm_fb_data_type *mfd;
	void __user *argp = (void __user *)arg;
	struct mdp_page_protection fb_page_protection;
	int ret = -ENOSYS;
	struct mdp_buf_sync buf_sync;
	struct msm_sync_pt_data *sync_pt_data = NULL;
	if (!info || !info->par)
		return -EINVAL;
	mfd = (struct msm_fb_data_type *)info->par;
	mdss_fb_power_setting_idle(mfd);
	if ((cmd != MSMFB_VSYNC_CTRL) && (cmd != MSMFB_OVERLAY_VSYNC_CTRL) &&
			(cmd != MSMFB_ASYNC_BLIT) && (cmd != MSMFB_BLIT) &&
			(cmd != MSMFB_NOTIFY_UPDATE)) {
		ret = mdss_fb_pan_idle(mfd);
		if (ret) {
			pr_debug("Shutdown pending. Aborting operation %x\n",
				cmd);
			return ret;
		}
	}

	switch (cmd) {
	case MSMFB_CURSOR:
		ret = mdss_fb_cursor(info, argp);
		break;

	case MSMFB_SET_LUT:
		ret = mdss_fb_set_lut(info, argp);
		break;

	case MSMFB_GET_PAGE_PROTECTION:
		fb_page_protection.page_protection =
			mfd->mdp_fb_page_protection;
		ret = copy_to_user(argp, &fb_page_protection,
				   sizeof(fb_page_protection));
		if (ret)
			return ret;
		break;

	case MSMFB_BUFFER_SYNC:
		ret = copy_from_user(&buf_sync, argp, sizeof(buf_sync));
		if (ret)
			return ret;
		if ((!mfd->op_enable) || (!mfd->panel_power_on))
			return -EPERM;
		if (mfd->mdp.get_sync_fnc)
			sync_pt_data = mfd->mdp.get_sync_fnc(mfd, &buf_sync);
		if (!sync_pt_data)
			sync_pt_data = &mfd->mdp_sync_pt_data;

		ret = mdss_fb_handle_buf_sync_ioctl(sync_pt_data, &buf_sync);

		if (!ret)
			ret = copy_to_user(argp, &buf_sync, sizeof(buf_sync));
		break;

	case MSMFB_NOTIFY_UPDATE:
		ret = mdss_fb_notify_update(mfd, argp);
		break;

	case MSMFB_DISPLAY_COMMIT:
		ret = mdss_fb_display_commit(info, argp);
		break;

	default:
		if (mfd->mdp.ioctl_handler)
			ret = mfd->mdp.ioctl_handler(mfd, cmd, argp);
		break;
	}

	if (ret == -ENOSYS)
		pr_err("unsupported ioctl (%x)\n", cmd);

	return ret;
}

struct fb_info *msm_fb_get_writeback_fb(void)
{
	int c = 0;
	for (c = 0; c < fbi_list_index; ++c) {
		struct msm_fb_data_type *mfd;
		mfd = (struct msm_fb_data_type *)fbi_list[c]->par;
		if (mfd->panel.type == WRITEBACK_PANEL)
			return fbi_list[c];
	}

	return NULL;
}
EXPORT_SYMBOL(msm_fb_get_writeback_fb);

static int mdss_fb_register_extra_panel(struct platform_device *pdev,
	struct mdss_panel_data *pdata)
{
	struct mdss_panel_data *fb_pdata;

	fb_pdata = dev_get_platdata(&pdev->dev);
	if (!fb_pdata) {
		pr_err("framebuffer device %s contains invalid panel data\n",
				dev_name(&pdev->dev));
		return -EINVAL;
	}

	if (fb_pdata->next) {
		pr_err("split panel already setup for framebuffer device %s\n",
				dev_name(&pdev->dev));
		return -EEXIST;
	}

	if ((fb_pdata->panel_info.type != MIPI_VIDEO_PANEL) ||
			(pdata->panel_info.type != MIPI_VIDEO_PANEL)) {
		pr_err("Split panel not supported for panel type %d\n",
				pdata->panel_info.type);
		return -EINVAL;
	}

	fb_pdata->next = pdata;

	return 0;
}

int mdss_register_panel(struct platform_device *pdev,
	struct mdss_panel_data *pdata)
{
	struct platform_device *fb_pdev, *mdss_pdev;
	struct device_node *node;
	int rc = 0;
	bool master_panel = true;

	if (!pdev || !pdev->dev.of_node) {
		pr_err("Invalid device node\n");
		return -ENODEV;
	}

	if (!mdp_instance) {
		pr_err("mdss mdp resource not initialized yet\n");
		return -EPROBE_DEFER;
	}

	node = of_parse_phandle(pdev->dev.of_node, "qcom,mdss-fb-map", 0);
	if (!node) {
		pr_err("Unable to find fb node for device: %s\n",
				pdev->name);
		return -ENODEV;
	}
	mdss_pdev = of_find_device_by_node(node->parent);
	if (!mdss_pdev) {
		pr_err("Unable to find mdss for node: %s\n", node->full_name);
		rc = -ENODEV;
		goto mdss_notfound;
	}

	fb_pdev = of_find_device_by_node(node);
	if (fb_pdev) {
		rc = mdss_fb_register_extra_panel(fb_pdev, pdata);
		if (rc == 0)
			master_panel = false;
	} else {
		pr_info("adding framebuffer device %s\n", dev_name(&pdev->dev));
		fb_pdev = of_platform_device_create(node, NULL,
				&mdss_pdev->dev);
		fb_pdev->dev.platform_data = pdata;
	}

	if (master_panel && mdp_instance->panel_register_done)
		mdp_instance->panel_register_done(pdata);

mdss_notfound:
	of_node_put(node);
	return rc;
}
EXPORT_SYMBOL(mdss_register_panel);

int mdss_fb_register_mdp_instance(struct msm_mdp_interface *mdp)
{
	if (mdp_instance) {
		pr_err("multiple MDP instance registration");
		return -EINVAL;
	}

	mdp_instance = mdp;
	return 0;
}
EXPORT_SYMBOL(mdss_fb_register_mdp_instance);

int mdss_fb_get_phys_info(unsigned long *start, unsigned long *len, int fb_num)
{
	struct fb_info *info;
	struct msm_fb_data_type *mfd;

	if (fb_num > MAX_FBI_LIST)
		return -EINVAL;

	info = fbi_list[fb_num];
	if (!info)
		return -ENOENT;

	mfd = (struct msm_fb_data_type *)info->par;
	if (!mfd)
		return -ENODEV;

	if (mfd->iova)
		*start = mfd->iova;
	else
		*start = info->fix.smem_start;
	*len = info->fix.smem_len;

	return 0;
}
EXPORT_SYMBOL(mdss_fb_get_phys_info);

int __init mdss_fb_init(void)
{
	int rc = -ENODEV;

	if (platform_driver_register(&mdss_fb_driver))
		return rc;

	if (input_register_handler(&mds_input_handler))
		return rc;

	return 0;
}

module_init(mdss_fb_init);<|MERGE_RESOLUTION|>--- conflicted
+++ resolved
@@ -2,12 +2,8 @@
  * Core MDSS framebuffer driver.
  *
  * Copyright (C) 2007 Google Incorporated
-<<<<<<< HEAD
- * Copyright (c) 2008-2013, The Linux Foundation. All rights reserved.
+ * Copyright (c) 2008-2014, The Linux Foundation. All rights reserved.
  * Copyright (C) 2013 Sony Mobile Communications AB.
-=======
- * Copyright (c) 2008-2014, The Linux Foundation. All rights reserved.
->>>>>>> 5f44a964
  *
  * This software is licensed under the terms of the GNU General Public
  * License version 2, as published by the Free Software Foundation, and
@@ -169,6 +165,15 @@
 	{ },
 };
 
+static void mdss_ensure_kworker_done(struct workqueue_struct *wq)
+{
+	if (wq) {
+		pr_debug("wait for unblank work");
+		flush_workqueue(wq);
+		pr_debug("done waiting for unblank work");
+	}
+}
+
 static struct input_handler mds_input_handler = {
 	.event		= mdss_input_event,
 	.connect	= mdss_input_connect,
@@ -551,7 +556,6 @@
 		break;
 	}
 
-<<<<<<< HEAD
 	if ((mfd->panel_info->type == MIPI_VIDEO_PANEL) ||
 		(mfd->panel_info->type == MIPI_CMD_PANEL))
 		mipi_dsi_panel_create_debugfs(mfd);
@@ -587,10 +591,7 @@
 		}
 	}
 #else
-	if (mfd->index == 0) {
-=======
 	if (mfd->splash_logo_enabled) {
->>>>>>> 5f44a964
 		mfd->splash_thread = kthread_run(mdss_fb_splash_thread, mfd,
 				"mdss_fb_splash");
 		if (IS_ERR(mfd->splash_thread)) {
@@ -661,12 +662,7 @@
 		return 0;
 
 	pr_debug("mdss_fb suspend index=%d\n", mfd->index);
-
-	if (mfd->unblank_kworker) {
-		pr_debug("ensure kworker is done");
-		flush_workqueue(mfd->unblank_kworker);
-		pr_debug("done flushing left over kworker");
-	}
+	mdss_ensure_kworker_done(mfd->unblank_kworker);
 
 	mdss_fb_pan_idle(mfd);
 	ret = mdss_fb_send_panel_event(mfd, MDSS_EVENT_SUSPEND, NULL);
@@ -918,15 +914,10 @@
 
 	switch (blank_mode) {
 	case FB_BLANK_UNBLANK:
-		if (mfd->unblank_kworker) {
-			pr_debug("wait for unblank work");
-			flush_workqueue(mfd->unblank_kworker);
-			pr_debug("done waiting for unblank work");
-
-			/* if kworker was successful we are done...
-			 * but let's check and retry if not.
-			 */
-		}
+		mdss_ensure_kworker_done(mfd->unblank_kworker);
+		/* if kworker was successful we are done...
+		 * but let's check and retry if not.
+		 */
 
 		if (!mfd->panel_power_on && mfd->mdp.on_fnc) {
 			ret = mfd->mdp.on_fnc(mfd);
@@ -986,8 +977,10 @@
 
 	if (!mfd->panel_power_on && mfd->mdp.on_fnc) {
 		ret = mfd->mdp.on_fnc(mfd);
-		if (ret == 0)
+		if (ret == 0) {
 			mfd->panel_power_on = true;
+			mfd->panel_info->panel_dead = false;
+		}
 		mutex_lock(&mfd->update.lock);
 		mfd->update.type = NOTIFY_TYPE_UPDATE;
 		mutex_unlock(&mfd->update.lock);
@@ -1066,7 +1059,6 @@
 		vma->vm_page_prot = pgprot_writebackwacache(vma->vm_page_prot);
 	else
 		vma->vm_page_prot = pgprot_noncached(vma->vm_page_prot);
-
 	/* Remap the frame buffer I/O range */
 	if (io_remap_pfn_range(vma, vma->vm_start, off >> PAGE_SHIFT,
 			       vma->vm_end - vma->vm_start,
@@ -1349,7 +1341,6 @@
 	var->right_margin = panel_info->lcdc.h_front_porch;
 	var->hsync_len = panel_info->lcdc.h_pulse_width;
 	var->pixclock = panel_info->clk_rate / 1000;
-
 	/* id field for fb app  */
 
 	id = (int *)&mfd->panel;
@@ -1573,6 +1564,8 @@
 			kthread_stop(mfd->disp_thread);
 			mfd->disp_thread = NULL;
 		}
+
+		mdss_ensure_kworker_done(mfd->unblank_kworker);
 
 		ret = mdss_fb_blank_sub(FB_BLANK_POWERDOWN, info,
 			mfd->op_enable);
