--- conflicted
+++ resolved
@@ -85,28 +85,26 @@
 	help
 	  OpenFirmware PCI bus accessors
 
-<<<<<<< HEAD
 config OF_PCI_IRQ
 	def_tristate PCI
 	depends on OF_PCI && OF_IRQ
 	help
 	  OpenFirmware PCI IRQ routing helpers
 
-config OF_MTD
-	depends on MTD
-	def_bool y
-=======
 config OF_SPMI
 	def_tristate SPMI
 	depends on SPMI
 	help
 	  OpenFirmware SPMI bus accessors
 
+config OF_MTD
+	depends on MTD
+	def_bool y
+
 config OF_SLIMBUS
 	def_tristate SLIMBUS
 	depends on SLIMBUS
 	help
 	  OpenFirmware SLIMBUS accessors
->>>>>>> 3f6240f3
 
 endmenu # OF