--- conflicted
+++ resolved
@@ -3120,11 +3120,7 @@
 			"CP | Protected mode error| %s | addr=%x\n",
 			reg & (1 << 24) ? "WRITE" : "READ",
 			(reg & 0x1FFFF) >> 2);
-<<<<<<< HEAD
-		goto done;
-=======
 		break;
->>>>>>> e64c9a48
 	}
 	case A3XX_INT_CP_AHB_ERROR_HALT:
 		err = "ringbuffer AHB error interrupt";
