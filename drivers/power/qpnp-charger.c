/* Copyright (c) 2012-2014, The Linux Foundation. All rights reserved.
 * Copyright (C) 2013-2014 Sony Mobile Communications AB.
 *
 * This program is free software; you can redistribute it and/or modify
 * it under the terms of the GNU General Public License version 2 and
 * only version 2 as published by the Free Software Foundation.
 *
 * This program is distributed in the hope that it will be useful
 * but WITHOUT ANY WARRANTY; without even the implied warranty of
 * MERCHANTABILITY or FITNESS FOR A PARTICULAR PURPOSE.  See the
 * GNU General Public License for more details.
 *
 */
#define pr_fmt(fmt)	"%s: " fmt, __func__

#include <linux/module.h>
#include <linux/slab.h>
#include <linux/err.h>
#include <linux/spmi.h>
#include <linux/of.h>
#include <linux/of_device.h>
#include <linux/radix-tree.h>
#include <linux/interrupt.h>
#include <linux/delay.h>
#include <linux/qpnp/qpnp-adc.h>
#include <linux/power_supply.h>
#include <linux/bitops.h>
#include <linux/ratelimit.h>
#include <linux/regulator/driver.h>
#include <linux/regulator/of_regulator.h>
#include <linux/regulator/machine.h>
#include <linux/of_batterydata.h>
#include <linux/qpnp-revid.h>
#include <linux/android_alarm.h>
#include <linux/spinlock.h>
#include <linux/input.h>
#include <linux/switch.h>

/* Interrupt offsets */
#define INT_RT_STS(base)			(base + 0x10)
#define INT_SET_TYPE(base)			(base + 0x11)
#define INT_POLARITY_HIGH(base)			(base + 0x12)
#define INT_POLARITY_LOW(base)			(base + 0x13)
#define INT_LATCHED_CLR(base)			(base + 0x14)
#define INT_EN_SET(base)			(base + 0x15)
#define INT_EN_CLR(base)			(base + 0x16)
#define INT_LATCHED_STS(base)			(base + 0x18)
#define INT_PENDING_STS(base)			(base + 0x19)
#define INT_MID_SEL(base)			(base + 0x1A)
#define INT_PRIORITY(base)			(base + 0x1B)

/* Peripheral register offsets */
#define CHGR_CHG_OPTION				0x08
#define CHGR_ATC_STATUS				0x0A
#define CHGR_VBAT_STATUS			0x0B
#define CHGR_IBAT_BMS				0x0C
#define CHGR_IBAT_STS				0x0D
#define CHGR_VDD_MAX				0x40
#define CHGR_VDD_SAFE				0x41
#define CHGR_VDD_MAX_STEP			0x42
#define CHGR_IBAT_MAX				0x44
#define CHGR_IBAT_SAFE				0x45
#define CHGR_VIN_MIN				0x47
#define CHGR_VIN_MIN_STEP			0x48
#define CHGR_CHG_CTRL				0x49
#define CHGR_CHG_FAILED				0x4A
#define CHGR_ATC_CTRL				0x4B
#define CHGR_ATC_FAILED				0x4C
#define CHGR_VBAT_TRKL				0x50
#define CHGR_VBAT_WEAK				0x52
#define CHGR_IBAT_ATC_A				0x54
#define CHGR_IBAT_ATC_B				0x55
#define CHGR_IBAT_TERM_CHGR			0x5B
#define CHGR_IBAT_TERM_BMS			0x5C
#define CHGR_VBAT_DET				0x5D
#define CHGR_TTRKL_MAX_EN			0x5E
#define CHGR_TTRKL_MAX				0x5F
#define CHGR_TCHG_MAX_EN			0x60
#define CHGR_TCHG_MAX				0x61
#define CHGR_CHG_WDOG_TIME			0x62
#define CHGR_CHG_WDOG_DLY			0x63
#define CHGR_CHG_WDOG_PET			0x64
#define CHGR_CHG_WDOG_EN			0x65
#define CHGR_IR_DROP_COMPEN			0x67
#define CHGR_I_MAX_REG			0x44
#define CHGR_USB_USB_SUSP			0x47
#define CHGR_USB_USB_OTG_CTL			0x48
#define CHGR_USB_ENUM_T_STOP			0x4E
#define CHGR_USB_TRIM				0xF1
#define CHGR_CHG_TEMP_THRESH			0x66
#define CHGR_BAT_IF_PRES_STATUS			0x08
#define CHGR_BAT_IF_BAT_FET_STATUS		0x0B
#define CHGR_STATUS				0x09
#define CHGR_BAT_IF_VCP				0x42
#define CHGR_BAT_IF_BATFET_CTRL1		0x90
#define CHGR_BAT_IF_BATFET_CTRL4		0x93
#define CHGR_BAT_IF_SPARE			0xDF
#define CHGR_MISC_BOOT_DONE			0x42
#define CHGR_BUCK_PSTG_CTRL			0x73
#define CHGR_BUCK_COMPARATOR_OVRIDE_1		0xEB
#define CHGR_BUCK_COMPARATOR_OVRIDE_3		0xED
#define CHGR_BUCK_BCK_VBAT_REG_MODE		0x74
#define MISC_REVISION2				0x01
#define MISC_REVISION3				0x02
#define USB_OVP_CTL				0x42
#define USB_CHG_GONE_REV_BST			0xED
#define BUCK_VCHG_OV				0x77
#define BUCK_TEST_SMBC_MODES			0xE6
#define BUCK_CTRL_TRIM1				0xF1
#define BUCK_CTRL_TRIM3				0xF3
#define SEC_ACCESS				0xD0
#define BAT_IF_VREF_BAT_THM_CTRL		0x4A
#define BAT_IF_BPD_CTRL				0x48
#define BOOST_VSET				0x41
#define BOOST_ENABLE_CONTROL			0x46
#define COMP_OVR1				0xEA
#define BAT_IF_BTC_CTRL				0x49
#define USB_OCP_THR				0x52
#define USB_OCP_CLR				0x53
#define BAT_IF_TEMP_STATUS			0x09
#define BOOST_ILIM				0x78

#define REG_OFFSET_PERP_SUBTYPE			0x05

/* SMBB peripheral subtype values */
#define SMBB_CHGR_SUBTYPE			0x01
#define SMBB_BUCK_SUBTYPE			0x02
#define SMBB_BAT_IF_SUBTYPE			0x03
#define SMBB_USB_CHGPTH_SUBTYPE			0x04
#define SMBB_DC_CHGPTH_SUBTYPE			0x05
#define SMBB_BOOST_SUBTYPE			0x06
#define SMBB_MISC_SUBTYPE			0x07

/* SMBB peripheral subtype values */
#define SMBBP_CHGR_SUBTYPE			0x31
#define SMBBP_BUCK_SUBTYPE			0x32
#define SMBBP_BAT_IF_SUBTYPE			0x33
#define SMBBP_USB_CHGPTH_SUBTYPE		0x34
#define SMBBP_BOOST_SUBTYPE			0x36
#define SMBBP_MISC_SUBTYPE			0x37

/* SMBCL peripheral subtype values */
#define SMBCL_CHGR_SUBTYPE			0x41
#define SMBCL_BUCK_SUBTYPE			0x42
#define SMBCL_BAT_IF_SUBTYPE			0x43
#define SMBCL_USB_CHGPTH_SUBTYPE		0x44
#define SMBCL_MISC_SUBTYPE			0x47

#define QPNP_CHARGER_DEV_NAME	"qcom,qpnp-charger"

/* Status bits and masks */
#define CHGR_BOOT_DONE			BIT(7)
#define CHGR_CHG_EN			BIT(7)
#define CHGR_CHG_PAUSE			BIT(6)
#define CHGR_ON_BAT_FORCE_BIT		BIT(0)
#define USB_VALID_DEB_20MS		0x03
#define BUCK_VBAT_REG_NODE_SEL_BIT	BIT(0)
#define VREF_BATT_THERM_FORCE_ON	0xC0
#define BAT_IF_BPD_CTRL_SEL		0x03
#define VREF_BAT_THM_ENABLED_FSM	0x80
#define REV_BST_DETECTED		BIT(0)
#define BAT_THM_EN			BIT(1)
#define BAT_ID_EN			BIT(0)
#define BOOST_PWR_EN			BIT(7)
#define OCP_CLR_BIT			BIT(7)
#define OCP_THR_MASK			0x03
#define OCP_THR_900_MA			0x02
#define OCP_THR_500_MA			0x01
#define OCP_THR_200_MA			0x00

/* Interrupt definitions */
/* smbb_chg_interrupts */
#define CHG_DONE_IRQ			BIT(7)
#define CHG_FAILED_IRQ			BIT(6)
#define FAST_CHG_ON_IRQ			BIT(5)
#define TRKL_CHG_ON_IRQ			BIT(4)
#define STATE_CHANGE_ON_IR		BIT(3)
#define CHGWDDOG_IRQ			BIT(2)
#define VBAT_DET_HI_IRQ			BIT(1)
#define VBAT_DET_LOW_IRQ		BIT(0)

/* smbb_buck_interrupts */
#define VDD_LOOP_IRQ			BIT(6)
#define IBAT_LOOP_IRQ			BIT(5)
#define ICHG_LOOP_IRQ			BIT(4)
#define VCHG_LOOP_IRQ			BIT(3)
#define OVERTEMP_IRQ			BIT(2)
#define VREF_OV_IRQ			BIT(1)
#define VBAT_OV_IRQ			BIT(0)

/* smbb_bat_if_interrupts */
#define PSI_IRQ				BIT(4)
#define VCP_ON_IRQ			BIT(3)
#define BAT_FET_ON_IRQ			BIT(2)
#define BAT_TEMP_OK_IRQ			BIT(1)
#define BATT_PRES_IRQ			BIT(0)

/* smbb_usb_interrupts */
#define CHG_GONE_IRQ			BIT(2)
#define USBIN_VALID_IRQ			BIT(1)
#define COARSE_DET_USB_IRQ		BIT(0)

/* smbb_dc_interrupts */
#define DCIN_VALID_IRQ			BIT(1)
#define COARSE_DET_DC_IRQ		BIT(0)

/* smbb_boost_interrupts */
#define LIMIT_ERROR_IRQ			BIT(1)
#define BOOST_PWR_OK_IRQ		BIT(0)

/* smbb_misc_interrupts */
#define TFTWDOG_IRQ			BIT(0)

/* SMBB types */
#define SMBB				BIT(1)
#define SMBBP				BIT(2)
#define SMBCL				BIT(3)

/* Workaround flags */
#define CHG_FLAGS_VCP_WA		BIT(0)
#define BOOST_FLASH_WA			BIT(1)
#define POWER_STAGE_WA			BIT(2)

struct qpnp_chg_irq {
	int		irq;
	unsigned long		disabled;
};

struct qpnp_chg_regulator {
	struct regulator_desc			rdesc;
	struct regulator_dev			*rdev;
};

/* Wake locking time after charger unplugged */
#define UNPLUG_WAKELOCK_TIME_SEC	(2 * HZ)

/* Wake locking time after chg_gone interrupt */
#define CHG_GONE_WAKELOCK_TIME_MS	600

/* Unit change */
#define MA_TO_UA			1000

/* Charging can be triggered based on SOC % */
#define MAX_SOC_CHARGE_LEVEL 100

/* USB coarse det wa */
#define SMBB_HW_CONTROLLED_CLK_MS 25

#define AICL_LAUNCH_PERIOD_MS	50
#define AICL_PERIOD_MS	200

#define HEALTH_CHECK_PERIOD_MS 3000

#define NO_CHANGE_LIMIT (-1)

#define BATTERY_IS_PRESENT 1

enum {
	BAT_FET_STATUS = 0,
	IBAT_MAX,
	VDD_MAX,
	VBAT_DET,
	CHG_DONE,
	FAST_CHG_ON,
	VBAT_DET_LOW,
	CHG_GONE,
	USBIN_VALID,
	DCIN_VALID,
	IUSB_MAX,
	IDC_MAX,
	REVISION,
	BUCK_STS,
	CHG_CTRL,
};

enum dock_state_event {
	CHG_DOCK_UNDOCK,
	CHG_DOCK_DESK,
};

enum batfet_status {
	BATFET_OPEN,
	BATFET_CLOSE,
};

struct aicl_current {
	int			limit;
	int			set;
};

static DEFINE_SPINLOCK(aicl_lock);

#define CHG_STOP_THRESHOLD_MV	4200
#define CHG_START_THRESHOLD_MV	4000
#define CHG_STOP_MAX_COUNT	3
#define CHG_START_MAX_COUNT	3

struct qpnp_somc_params {
	unsigned int		decirevision;
	struct work_struct	ovp_check_work;
	struct qpnp_chg_irq	usb_coarse_det;
	struct work_struct	smbb_clk_work;
	struct delayed_work	smbb_hw_clk_work;
	bool			enable_stop_charging_at_low_battery;
	struct wake_lock	unplug_wake_lock;
	struct wake_lock	chg_gone_wake_lock;
	struct input_dev	*chg_unplug_key;
	unsigned int		resume_delta_soc;
	bool			kick_rb_workaround;
	bool			ovp_chg_dis;
	struct delayed_work	aicl_work;
	struct work_struct	aicl_set_work;
	struct aicl_current	iusb;
	struct aicl_current	idc;
	int			usb_current_max;
	int			charging_disabled_for_shutdown;
	int			charging_disabled_for_therm;
	struct switch_dev	swdev;
	enum dock_state_event	dock_event;
	struct wake_lock	dock_lock;
	struct work_struct	dock_work;
	struct delayed_work	health_check_work;
	int			last_health;
	bool			health_change;
	bool			warm_disable_charging;
	bool			workaround_batfet_close;
	bool			workaround_prevent_rb;
	int			disconnect_count;
	bool			enabling_regulator_boost;
	bool			first_start_health_check;
	bool			resume_charging;
	int			prev_status;
	bool			health_improving;
	unsigned int		input_dc_ma;
	struct delayed_work	enable_reg_boost_delayed;
	bool			dcin_online;
};

/**
 * struct qpnp_chg_chip - device information
 * @dev:			device pointer to access the parent
 * @spmi:			spmi pointer to access spmi information
 * @chgr_base:			charger peripheral base address
 * @buck_base:			buck  peripheral base address
 * @bat_if_base:		battery interface  peripheral base address
 * @usb_chgpth_base:		USB charge path peripheral base address
 * @dc_chgpth_base:		DC charge path peripheral base address
 * @boost_base:			boost peripheral base address
 * @misc_base:			misc peripheral base address
 * @freq_base:			freq peripheral base address
 * @bat_is_cool:		indicates that battery is cool
 * @bat_is_warm:		indicates that battery is warm
 * @chg_done:			indicates that charging is completed
 * @usb_present:		present status of usb
 * @dc_present:			present status of dc
 * @batt_present:		present status of battery
 * @use_default_batt_values:	flag to report default battery properties
 * @btc_disabled		Flag to disable btc (disables hot and cold irqs)
 * @max_voltage_mv:		the max volts the batt should be charged up to
 * @min_voltage_mv:		min battery voltage before turning the FET on
 * @batt_weak_voltage_mv:	Weak battery voltage threshold
 * @max_bat_chg_current:	maximum battery charge current in mA
 * @warm_bat_chg_ma:	warm battery maximum charge current in mA
 * @cool_bat_chg_ma:	cool battery maximum charge current in mA
 * @warm_bat_mv:		warm temperature battery target voltage
 * @cool_bat_mv:		cool temperature battery target voltage
 * @resume_delta_mv:		voltage delta at which battery resumes charging
 * @term_current:		the charging based term current
 * @safe_current:		battery safety current setting
 * @maxinput_usb_ma:		Maximum Input current USB
 * @maxinput_dc_ma:		Maximum Input current DC
 * @hot_batt_p			Hot battery threshold setting
 * @cold_batt_p			Cold battery threshold setting
 * @warm_bat_decidegc		Warm battery temperature in degree Celsius
 * @cool_bat_decidegc		Cool battery temperature in degree Celsius
 * @revision:			PMIC revision
 * @type:			SMBB type
 * @tchg_mins			maximum allowed software initiated charge time
 * @thermal_levels		amount of thermal mitigation levels
 * @thermal_mitigation		thermal mitigation level values
 * @therm_lvl_sel		thermal mitigation level selection
 * @dc_psy			power supply to export information to userspace
 * @usb_psy			power supply to export information to userspace
 * @bms_psy			power supply to export information to userspace
 * @batt_psy:			power supply to export information to userspace
 * @flags:			flags to activate specific workarounds
 *				throughout the driver
 * @qpnp_somc_params:		specific parameters for somc
 *
 */
struct qpnp_chg_chip {
	struct device			*dev;
	struct spmi_device		*spmi;
	u16				chgr_base;
	u16				buck_base;
	u16				bat_if_base;
	u16				usb_chgpth_base;
	u16				dc_chgpth_base;
	u16				boost_base;
	u16				misc_base;
	u16				freq_base;
	struct qpnp_chg_irq		usbin_valid;
	struct qpnp_chg_irq		usb_ocp;
	struct qpnp_chg_irq		dcin_valid;
	struct qpnp_chg_irq		chg_gone;
	struct qpnp_chg_irq		chg_fastchg;
	struct qpnp_chg_irq		chg_trklchg;
	struct qpnp_chg_irq		chg_failed;
	struct qpnp_chg_irq		chg_vbatdet_lo;
	struct qpnp_chg_irq		batt_pres;
	struct qpnp_chg_irq		coarse_det_usb;
	bool				bat_is_cool;
	bool				bat_is_warm;
	bool				chg_done;
	bool				usb_present;
	u8				usbin_health;
	bool				usb_coarse_det;
	bool				dc_present;
	bool				batt_present;
	bool				charging_disabled;
	bool				ovp_monitor_enable;
	bool				usb_valid_check_ovp;
	bool				btc_disabled;
	bool				use_default_batt_values;
	bool				duty_cycle_100p;
	bool				ibat_calibration_enabled;
	bool				aicl_settled;
	bool				use_external_rsense;
	unsigned int			bpd_detection;
	unsigned int			max_bat_chg_current;
	unsigned int			warm_bat_chg_ma;
	unsigned int			cool_bat_chg_ma;
	unsigned int			safe_voltage_mv;
	unsigned int			max_voltage_mv;
	unsigned int			min_voltage_mv;
	unsigned int			batt_weak_voltage_mv;
	int				prev_usb_max_ma;
	int				set_vddmax_mv;
	int				delta_vddmax_mv;
	u8				trim_center;
	unsigned int			warm_bat_mv;
	unsigned int			cool_bat_mv;
	unsigned int			resume_delta_mv;
	int				insertion_ocv_uv;
	int				term_current;
	unsigned int			maxinput_usb_ma;
	unsigned int			maxinput_dc_ma;
	unsigned int			hot_batt_p;
	unsigned int			cold_batt_p;
	int				warm_bat_decidegc;
	int				cool_bat_decidegc;
	int				fake_battery_soc;
	unsigned int			safe_current;
	unsigned int			revision;
	unsigned int			type;
	unsigned int			tchg_mins;
	unsigned int			thermal_levels;
	unsigned int			therm_lvl_sel;
	unsigned int			*thermal_mitigation;
	struct power_supply		dc_psy;
	struct power_supply		*usb_psy;
	struct power_supply		*bms_psy;
	struct power_supply		batt_psy;
	uint32_t			flags;
	struct qpnp_adc_tm_btm_param	adc_param;
	struct work_struct		adc_measure_work;
	struct work_struct		adc_disable_work;
	struct delayed_work		arb_stop_work;
	struct delayed_work		eoc_work;
	struct delayed_work		usbin_health_check;
	struct work_struct		soc_check_work;
	struct work_struct		insertion_ocv_work;
<<<<<<< HEAD
	struct wake_lock		eoc_wake_lock;
=======
	struct work_struct		ocp_clear_work;
>>>>>>> 5f44a964
	struct qpnp_chg_regulator	otg_vreg;
	struct qpnp_chg_regulator	boost_vreg;
	struct qpnp_chg_regulator	batfet_vreg;
	bool				batfet_ext_en;
	struct work_struct		batfet_lcl_work;
	struct qpnp_vadc_chip		*vadc_dev;
	struct qpnp_iadc_chip		*iadc_dev;
	struct qpnp_adc_tm_chip		*adc_tm_dev;
	struct mutex			jeita_configure_lock;
	spinlock_t			usbin_health_monitor_lock;
	struct mutex			batfet_vreg_lock;
	struct alarm			reduce_power_stage_alarm;
	struct work_struct		reduce_power_stage_work;
	bool				power_stage_workaround_running;
	bool				power_stage_workaround_enable;
	struct qpnp_somc_params		somc_params;
};


static struct of_device_id qpnp_charger_match_table[] = {
	{ .compatible = QPNP_CHARGER_DEV_NAME, },
	{}
};

enum bpd_type {
	BPD_TYPE_BAT_ID,
	BPD_TYPE_BAT_THM,
	BPD_TYPE_BAT_THM_BAT_ID,
};
static void check_unplug_wakelock(struct qpnp_chg_chip *chip);
static void clear_safety_timer_chg_failed(struct qpnp_chg_chip *chip);
static void notify_input_chg_unplug(struct qpnp_chg_chip *chip, bool value);
static void qpnp_chg_set_appropriate_vbatdet(struct qpnp_chg_chip *chip);
static bool check_if_over_voltage(struct qpnp_chg_chip *chip);
static void qpnp_ovp_check_work(struct work_struct *work);
static void qpnp_smbb_sw_controlled_clk_work(struct work_struct *work);
static void qpnp_chg_aicl_iusb_set(struct qpnp_chg_chip *chip, int limit_ma);
static void qpnp_chg_aicl_idc_set(struct qpnp_chg_chip *chip, int limit_ma);
static void qpnp_chg_aicl_set_work(struct work_struct *work);
static int get_prop_batt_temp(struct qpnp_chg_chip *chip);

static const char * const bpd_label[] = {
	[BPD_TYPE_BAT_ID] = "bpd_id",
	[BPD_TYPE_BAT_THM] = "bpd_thm",
	[BPD_TYPE_BAT_THM_BAT_ID] = "bpd_thm_id",
};

enum btc_type {
	HOT_THD_25_PCT = 25,
	HOT_THD_35_PCT = 35,
	COLD_THD_70_PCT = 70,
	COLD_THD_80_PCT = 80,
};

static u8 btc_value[] = {
	[HOT_THD_25_PCT] = 0x0,
	[HOT_THD_35_PCT] = BIT(0),
	[COLD_THD_70_PCT] = 0x0,
	[COLD_THD_80_PCT] = BIT(1),
};

enum usbin_health {
	USBIN_UNKNOW,
	USBIN_OK,
	USBIN_OVP,
};

static inline int
get_bpd(const char *name)
{
	int i = 0;
	for (i = 0; i < ARRAY_SIZE(bpd_label); i++) {
		if (strcmp(bpd_label[i], name) == 0)
			return i;
	}
	return -EINVAL;
}

static bool
is_within_range(int value, int left, int right)
{
	if (left >= right && left >= value && value >= right)
		return 1;
	if (left <= right && left <= value && value <= right)
		return 1;
	return 0;
}

static int
qpnp_chg_read(struct qpnp_chg_chip *chip, u8 *val,
			u16 base, int count)
{
	int rc = 0;
	struct spmi_device *spmi = chip->spmi;

	if (base == 0) {
		pr_err("base cannot be zero base=0x%02x sid=0x%02x rc=%d\n",
			base, spmi->sid, rc);
		return -EINVAL;
	}

	rc = spmi_ext_register_readl(spmi->ctrl, spmi->sid, base, val, count);
	if (rc) {
		pr_err("SPMI read failed base=0x%02x sid=0x%02x rc=%d\n", base,
				spmi->sid, rc);
		return rc;
	}
	return 0;
}

static int
qpnp_chg_write(struct qpnp_chg_chip *chip, u8 *val,
			u16 base, int count)
{
	int rc = 0;
	struct spmi_device *spmi = chip->spmi;

	if (base == 0) {
		pr_err("base cannot be zero base=0x%02x sid=0x%02x rc=%d\n",
			base, spmi->sid, rc);
		return -EINVAL;
	}

	rc = spmi_ext_register_writel(spmi->ctrl, spmi->sid, base, val, count);
	if (rc) {
		pr_err("write failed base=0x%02x sid=0x%02x rc=%d\n",
			base, spmi->sid, rc);
		return rc;
	}

	return 0;
}

static int
qpnp_chg_masked_write(struct qpnp_chg_chip *chip, u16 base,
						u8 mask, u8 val, int count)
{
	int rc;
	u8 reg;

	rc = qpnp_chg_read(chip, &reg, base, count);
	if (rc) {
		pr_err("spmi read failed: addr=%03X, rc=%d\n", base, rc);
		return rc;
	}
	pr_debug("addr = 0x%x read 0x%x\n", base, reg);

	reg &= ~mask;
	reg |= val & mask;

	pr_debug("Writing 0x%x\n", reg);

	rc = qpnp_chg_write(chip, &reg, base, count);
	if (rc) {
		pr_err("spmi write failed: addr=%03X, rc=%d\n", base, rc);
		return rc;
	}

	return 0;
}

static void
qpnp_chg_enable_irq(struct qpnp_chg_irq *irq)
{
	if (__test_and_clear_bit(0, &irq->disabled)) {
		pr_debug("number = %d\n", irq->irq);
		enable_irq(irq->irq);
	}
}

static void
qpnp_chg_disable_irq(struct qpnp_chg_irq *irq)
{
	if (!__test_and_set_bit(0, &irq->disabled)) {
		pr_debug("number = %d\n", irq->irq);
		disable_irq_nosync(irq->irq);
	}
}

#define USB_OTG_EN_BIT	BIT(0)
static int
qpnp_chg_is_otg_en_set(struct qpnp_chg_chip *chip)
{
	u8 usb_otg_en;
	int rc;

	rc = qpnp_chg_read(chip, &usb_otg_en,
				 chip->usb_chgpth_base + CHGR_USB_USB_OTG_CTL,
				 1);

	if (rc) {
		pr_err("spmi read failed: addr=%03X, rc=%d\n",
				chip->usb_chgpth_base + CHGR_STATUS, rc);
		return rc;
	}
	pr_debug("usb otg en 0x%x\n", usb_otg_en);

	return (usb_otg_en & USB_OTG_EN_BIT) ? 1 : 0;
}

static int
qpnp_chg_is_boost_en_set(struct qpnp_chg_chip *chip)
{
	u8 boost_en_ctl;
	int rc;

	rc = qpnp_chg_read(chip, &boost_en_ctl,
		chip->boost_base + BOOST_ENABLE_CONTROL, 1);
	if (rc) {
		pr_err("spmi read failed: addr=%03X, rc=%d\n",
				chip->boost_base + BOOST_ENABLE_CONTROL, rc);
		return rc;
	}

	pr_debug("boost en 0x%x\n", boost_en_ctl);

	return (boost_en_ctl & BOOST_PWR_EN) ? 1 : 0;
}

static int
qpnp_chg_is_batt_present(struct qpnp_chg_chip *chip)
{
	return BATTERY_IS_PRESENT;
}

static int
qpnp_chg_is_batfet_closed(struct qpnp_chg_chip *chip)
{
	u8 batfet_closed_rt_sts;
	int rc;

	rc = qpnp_chg_read(chip, &batfet_closed_rt_sts,
				 INT_RT_STS(chip->bat_if_base), 1);
	if (rc) {
		pr_err("spmi read failed: addr=%03X, rc=%d\n",
				INT_RT_STS(chip->bat_if_base), rc);
		return rc;
	}

	return (batfet_closed_rt_sts & BAT_FET_ON_IRQ) ? 1 : 0;
}

#define USB_VALID_BIT	BIT(7)
static int
qpnp_chg_is_usb_chg_plugged_in(struct qpnp_chg_chip *chip)
{
	u8 usbin_valid_rt_sts;
	int rc;

	rc = qpnp_chg_read(chip, &usbin_valid_rt_sts,
				 chip->usb_chgpth_base + CHGR_STATUS , 1);

	if (rc) {
		pr_err("spmi read failed: addr=%03X, rc=%d\n",
				chip->usb_chgpth_base + CHGR_STATUS, rc);
		return rc;
	}
	pr_debug("chgr usb sts 0x%x\n", usbin_valid_rt_sts);

	return (usbin_valid_rt_sts & USB_VALID_BIT) ? 1 : 0;
}

static bool
qpnp_chg_is_ibat_loop_active(struct qpnp_chg_chip *chip)
{
	int rc;
	u8 buck_sts;

	rc = qpnp_chg_read(chip, &buck_sts,
			INT_RT_STS(chip->buck_base), 1);
	if (rc) {
		pr_err("failed to read buck RT status rc=%d\n", rc);
		return 0;
	}

	return !!(buck_sts & IBAT_LOOP_IRQ);
}

#define USB_VALID_MASK 0xC0
#define USB_COARSE_DET 0x10
#define USB_VALID_UVP_VALUE    0x00
#define USB_VALID_OVP_VALUE    0x40
static int
qpnp_chg_check_usb_coarse_det(struct qpnp_chg_chip *chip)
{
	u8 usbin_chg_rt_sts;
	int rc;
	rc = qpnp_chg_read(chip, &usbin_chg_rt_sts,
		chip->usb_chgpth_base + CHGR_STATUS , 1);
	if (rc) {
		pr_err("spmi read failed: addr=%03X, rc=%d\n",
			chip->usb_chgpth_base + CHGR_STATUS, rc);
		return rc;
	}
	return (usbin_chg_rt_sts & USB_COARSE_DET) ? 1 : 0;
}

static int
qpnp_chg_check_usbin_health(struct qpnp_chg_chip *chip)
{
	u8 usbin_chg_rt_sts, usbin_health = 0;
	int rc;

	rc = qpnp_chg_read(chip, &usbin_chg_rt_sts,
		chip->usb_chgpth_base + CHGR_STATUS , 1);

	if (rc) {
		pr_err("spmi read failed: addr=%03X, rc=%d\n",
		chip->usb_chgpth_base + CHGR_STATUS, rc);
		return rc;
	}

	pr_debug("chgr usb sts 0x%x\n", usbin_chg_rt_sts);
	if ((usbin_chg_rt_sts & USB_COARSE_DET) == USB_COARSE_DET) {
		if ((usbin_chg_rt_sts & USB_VALID_MASK)
			 == USB_VALID_OVP_VALUE) {
			usbin_health = USBIN_OVP;
			pr_err("Over voltage charger inserted\n");
		} else if ((usbin_chg_rt_sts & USB_VALID_BIT) != 0) {
			usbin_health = USBIN_OK;
			pr_debug("Valid charger inserted\n");
		}
	} else {
		usbin_health = USBIN_UNKNOW;
		pr_debug("Charger plug out\n");
	}

	return usbin_health;
}

static int
qpnp_chg_is_dc_chg_plugged_in(struct qpnp_chg_chip *chip)
{
	u8 dcin_valid_rt_sts;
	int rc;

	if (!chip->dc_chgpth_base)
		return 0;

	rc = qpnp_chg_read(chip, &dcin_valid_rt_sts,
				 INT_RT_STS(chip->dc_chgpth_base), 1);
	if (rc) {
		pr_err("spmi read failed: addr=%03X, rc=%d\n",
				INT_RT_STS(chip->dc_chgpth_base), rc);
		return rc;
	}

	return (dcin_valid_rt_sts & DCIN_VALID_IRQ) ? 1 : 0;
}

static int
qpnp_chg_is_ichg_loop_active(struct qpnp_chg_chip *chip)
{
	u8 buck_sts;
	int rc;

	rc = qpnp_chg_read(chip, &buck_sts, INT_RT_STS(chip->buck_base), 1);

	if (rc) {
		pr_err("spmi read failed: addr=%03X, rc=%d\n",
				INT_RT_STS(chip->buck_base), rc);
		return rc;
	}
	pr_debug("buck usb sts 0x%x\n", buck_sts);

	return (buck_sts & ICHG_LOOP_IRQ) ? 1 : 0;
}

#define QPNP_CHG_I_MAX_MIN_100		100
#define QPNP_CHG_I_MAX_MIN_150		150
#define QPNP_CHG_I_MAX_MIN_200		200
#define QPNP_CHG_I_MAX_MIN_MA		200
#define QPNP_CHG_I_MAX_MAX_MA		2500
#define QPNP_CHG_I_MAXSTEP_MA		100
static int
qpnp_chg_idcmax_set(struct qpnp_chg_chip *chip, int mA)
{
	int rc = 0;
	u8 dc = 0;

	if (mA < QPNP_CHG_I_MAX_MIN_100
			|| mA > QPNP_CHG_I_MAX_MAX_MA) {
		pr_err("bad mA=%d asked to set\n", mA);
		return -EINVAL;
	}

	if (mA == QPNP_CHG_I_MAX_MIN_100) {
		dc = 0x00;
		pr_debug("current=%d setting %02x\n", mA, dc);
		return qpnp_chg_write(chip, &dc,
			chip->dc_chgpth_base + CHGR_I_MAX_REG, 1);
	} else if (mA == QPNP_CHG_I_MAX_MIN_150) {
		dc = 0x01;
		pr_debug("current=%d setting %02x\n", mA, dc);
		return qpnp_chg_write(chip, &dc,
			chip->dc_chgpth_base + CHGR_I_MAX_REG, 1);
	}

	dc = mA / QPNP_CHG_I_MAXSTEP_MA;

	pr_debug("current=%d setting 0x%x\n", mA, dc);
	rc = qpnp_chg_write(chip, &dc,
		chip->dc_chgpth_base + CHGR_I_MAX_REG, 1);

	return rc;
}

static int
qpnp_chg_iusb_trim_get(struct qpnp_chg_chip *chip)
{
	int rc = 0;
	u8 trim_reg;

	rc = qpnp_chg_read(chip, &trim_reg,
			chip->usb_chgpth_base + CHGR_USB_TRIM, 1);
	if (rc) {
		pr_err("failed to read USB_TRIM rc=%d\n", rc);
		return 0;
	}

	return trim_reg;
}

static int
qpnp_chg_iusb_trim_set(struct qpnp_chg_chip *chip, int trim)
{
	int rc = 0;

	rc = qpnp_chg_masked_write(chip,
		chip->usb_chgpth_base + SEC_ACCESS,
		0xFF,
		0xA5, 1);
	if (rc) {
		pr_err("failed to write SEC_ACCESS rc=%d\n", rc);
		return rc;
	}

	rc = qpnp_chg_masked_write(chip,
		chip->usb_chgpth_base + CHGR_USB_TRIM,
		0xFF,
		trim, 1);
	if (rc) {
		pr_err("failed to write USB TRIM rc=%d\n", rc);
		return rc;
	}

	return rc;
}

static int
qpnp_chg_iusbmax_set(struct qpnp_chg_chip *chip, int mA)
{
	int rc = 0;
	u8 usb_reg = 0, temp = 8;

	if (mA < QPNP_CHG_I_MAX_MIN_100
			|| mA > QPNP_CHG_I_MAX_MAX_MA) {
		pr_err("bad mA=%d asked to set\n", mA);
		return -EINVAL;
	}

	if (mA == QPNP_CHG_I_MAX_MIN_100) {
		usb_reg = 0x00;
		pr_debug("current=%d setting %02x\n", mA, usb_reg);
		return qpnp_chg_write(chip, &usb_reg,
		chip->usb_chgpth_base + CHGR_I_MAX_REG, 1);
	} else if (mA == QPNP_CHG_I_MAX_MIN_150) {
		usb_reg = 0x01;
		pr_debug("current=%d setting %02x\n", mA, usb_reg);
		return qpnp_chg_write(chip, &usb_reg,
		chip->usb_chgpth_base + CHGR_I_MAX_REG, 1);
	}

	/* Impose input current limit */
	if (chip->maxinput_usb_ma)
		mA = (chip->maxinput_usb_ma) <= mA ? chip->maxinput_usb_ma : mA;

	usb_reg = mA / QPNP_CHG_I_MAXSTEP_MA;

	if (chip->flags & CHG_FLAGS_VCP_WA) {
		temp = 0xA5;
		rc =  qpnp_chg_write(chip, &temp,
			chip->buck_base + SEC_ACCESS, 1);
		rc =  qpnp_chg_masked_write(chip,
			chip->buck_base + CHGR_BUCK_COMPARATOR_OVRIDE_3,
			0x0C, 0x0C, 1);
	}

	pr_debug("current=%d setting 0x%x\n", mA, usb_reg);
	rc = qpnp_chg_write(chip, &usb_reg,
		chip->usb_chgpth_base + CHGR_I_MAX_REG, 1);

	if (chip->flags & CHG_FLAGS_VCP_WA) {
		temp = 0xA5;
		udelay(200);
		rc =  qpnp_chg_write(chip, &temp,
			chip->buck_base + SEC_ACCESS, 1);
		rc =  qpnp_chg_masked_write(chip,
			chip->buck_base + CHGR_BUCK_COMPARATOR_OVRIDE_3,
			0x0C, 0x00, 1);
	}

	return rc;
}

#define QPNP_CHG_VINMIN_MIN_MV		4200
#define QPNP_CHG_VINMIN_HIGH_MIN_MV	5600
#define QPNP_CHG_VINMIN_HIGH_MIN_VAL	0x2B
#define QPNP_CHG_VINMIN_MAX_MV		9600
#define QPNP_CHG_VINMIN_STEP_MV		50
#define QPNP_CHG_VINMIN_STEP_HIGH_MV	200
#define QPNP_CHG_VINMIN_MASK		0x3F
#define QPNP_CHG_VINMIN_MIN_VAL	0x10
static int
qpnp_chg_vinmin_set(struct qpnp_chg_chip *chip, int voltage)
{
	u8 temp;

	if (voltage < QPNP_CHG_VINMIN_MIN_MV
			|| voltage > QPNP_CHG_VINMIN_MAX_MV) {
		pr_err("bad mV=%d asked to set\n", voltage);
		return -EINVAL;
	}
	if (voltage >= QPNP_CHG_VINMIN_HIGH_MIN_MV) {
		temp = QPNP_CHG_VINMIN_HIGH_MIN_VAL;
		temp += (voltage - QPNP_CHG_VINMIN_HIGH_MIN_MV)
			/ QPNP_CHG_VINMIN_STEP_HIGH_MV;
	} else {
		temp = QPNP_CHG_VINMIN_MIN_VAL;
		temp += (voltage - QPNP_CHG_VINMIN_MIN_MV)
			/ QPNP_CHG_VINMIN_STEP_MV;
	}

	pr_debug("voltage=%d setting %02x\n", voltage, temp);
	return qpnp_chg_masked_write(chip,
			chip->chgr_base + CHGR_VIN_MIN,
			QPNP_CHG_VINMIN_MASK, temp, 1);
}

static int
qpnp_chg_vinmin_get(struct qpnp_chg_chip *chip)
{
	int rc, vin_min_mv;
	u8 vin_min;

	rc = qpnp_chg_read(chip, &vin_min, chip->chgr_base + CHGR_VIN_MIN, 1);
	if (rc) {
		pr_err("failed to read VIN_MIN rc=%d\n", rc);
		return 0;
	}

	if (vin_min == 0)
		vin_min_mv = QPNP_CHG_I_MAX_MIN_100;
	else if (vin_min >= QPNP_CHG_VINMIN_HIGH_MIN_VAL)
		vin_min_mv = QPNP_CHG_VINMIN_HIGH_MIN_MV +
			(vin_min - QPNP_CHG_VINMIN_HIGH_MIN_VAL)
				* QPNP_CHG_VINMIN_STEP_HIGH_MV;
	else
		vin_min_mv = QPNP_CHG_VINMIN_MIN_MV +
			(vin_min - QPNP_CHG_VINMIN_MIN_VAL)
				* QPNP_CHG_VINMIN_STEP_MV;
	pr_debug("vin_min= 0x%02x, ma = %d\n", vin_min, vin_min_mv);

	return vin_min_mv;
}

#define QPNP_CHG_VBATWEAK_MIN_MV	2100
#define QPNP_CHG_VBATWEAK_MAX_MV	3600
#define QPNP_CHG_VBATWEAK_STEP_MV	100
static int
qpnp_chg_vbatweak_set(struct qpnp_chg_chip *chip, int vbatweak_mv)
{
	u8 temp;

	if (vbatweak_mv < QPNP_CHG_VBATWEAK_MIN_MV
			|| vbatweak_mv > QPNP_CHG_VBATWEAK_MAX_MV)
		return -EINVAL;

	temp = (vbatweak_mv - QPNP_CHG_VBATWEAK_MIN_MV)
			/ QPNP_CHG_VBATWEAK_STEP_MV;

	pr_debug("voltage=%d setting %02x\n", vbatweak_mv, temp);
	return qpnp_chg_write(chip, &temp,
		chip->chgr_base + CHGR_VBAT_WEAK, 1);
}

static int
qpnp_chg_usb_iusbmax_get(struct qpnp_chg_chip *chip)
{
	int rc, iusbmax_ma;
	u8 iusbmax;

	rc = qpnp_chg_read(chip, &iusbmax,
		chip->usb_chgpth_base + CHGR_I_MAX_REG, 1);
	if (rc) {
		pr_err("failed to read IUSB_MAX rc=%d\n", rc);
		return 0;
	}

	if (iusbmax == 0)
		iusbmax_ma = QPNP_CHG_I_MAX_MIN_100;
	else if (iusbmax == 0x01)
		iusbmax_ma = QPNP_CHG_I_MAX_MIN_150;
	else
		iusbmax_ma = iusbmax * QPNP_CHG_I_MAXSTEP_MA;

	pr_debug("iusbmax = 0x%02x, ma = %d\n", iusbmax, iusbmax_ma);

	return iusbmax_ma;
}

#define USB_SUSPEND_BIT	BIT(0)
static int
qpnp_chg_usb_suspend_enable(struct qpnp_chg_chip *chip, int enable)
{
	if (chip->somc_params.ovp_chg_dis && !enable)
		return 0;

	return qpnp_chg_masked_write(chip,
			chip->usb_chgpth_base + CHGR_USB_USB_SUSP,
			USB_SUSPEND_BIT,
			enable ? USB_SUSPEND_BIT : 0, 1);
}

static int
qpnp_chg_charge_en(struct qpnp_chg_chip *chip, int enable)
{
	if (chip->somc_params.ovp_chg_dis && enable)
		return 0;

	if (chip->insertion_ocv_uv == 0 && enable) {
		pr_debug("Battery not present, skipping\n");
		return 0;
	}
	pr_debug("charging %s\n", enable ? "enabled" : "disabled");
	return qpnp_chg_masked_write(chip, chip->chgr_base + CHGR_CHG_CTRL,
			CHGR_CHG_EN,
			enable ? CHGR_CHG_EN : 0, 1);
}

static int
qpnp_chg_force_run_on_batt(struct qpnp_chg_chip *chip, int disable)
{
	/* Don't run on battery for batteryless hardware */
	if (chip->use_default_batt_values)
		return 0;
	/* Don't force on battery if battery is not present */
	if (!qpnp_chg_is_batt_present(chip))
		return 0;

	/* This bit forces the charger to run off of the battery rather
	 * than a connected charger */
	return qpnp_chg_masked_write(chip, chip->chgr_base + CHGR_CHG_CTRL,
			CHGR_ON_BAT_FORCE_BIT,
			disable ? CHGR_ON_BAT_FORCE_BIT : 0, 1);
}

static void
qpnp_chg_enable_charge(struct qpnp_chg_chip *chip, int enable)
{
	int rc;

	pr_debug("enable = %d\n", enable);

	if (chip->somc_params.ovp_chg_dis && enable)
		return;

	if (!enable) {
		qpnp_chg_aicl_iusb_set(chip, NO_CHANGE_LIMIT);
		qpnp_chg_aicl_idc_set(chip, NO_CHANGE_LIMIT);
	}

	rc = qpnp_chg_charge_en(chip, enable);
	if (rc)
		pr_err("Failed to control charging %d rc = %d\n",
			enable, rc);

	rc = qpnp_chg_force_run_on_batt(chip, !enable);
	if (rc)
		pr_err("Failed to force run on battery rc = %d\n", rc);
}

static void
qpnp_chg_disable_charge_with_batfet(struct qpnp_chg_chip *chip, int batfet)
{
	int rc;

	pr_debug("BATFET = %s\n", batfet ? "Close" : "Open");

	qpnp_chg_aicl_iusb_set(chip, NO_CHANGE_LIMIT);
	qpnp_chg_aicl_idc_set(chip, NO_CHANGE_LIMIT);

	rc = qpnp_chg_force_run_on_batt(chip, batfet);
	if (rc)
		pr_err("Failed to force run on battery %d rc = %d\n",
			batfet, rc);

	rc = qpnp_chg_charge_en(chip, 0);
	if (rc)
		pr_err("Failed to disable charging rc = %d\n", rc);
}

#define BUCK_DUTY_MASK_100P	0x30
static int
qpnp_buck_set_100_duty_cycle_enable(struct qpnp_chg_chip *chip, int enable)
{
	int rc;

	pr_debug("enable: %d\n", enable);

	rc = qpnp_chg_masked_write(chip,
		chip->buck_base + SEC_ACCESS, 0xA5, 0xA5, 1);
	if (rc) {
		pr_debug("failed to write sec access rc=%d\n", rc);
		return rc;
	}

	rc = qpnp_chg_masked_write(chip,
		chip->buck_base + BUCK_TEST_SMBC_MODES,
			BUCK_DUTY_MASK_100P, enable ? 0x00 : 0x10, 1);
	if (rc) {
		pr_debug("failed enable 100p duty cycle rc=%d\n", rc);
		return rc;
	}

	return rc;
}

#define COMPATATOR_OVERRIDE_0	0x80
static int
qpnp_chg_toggle_chg_done_logic(struct qpnp_chg_chip *chip, int enable)
{
	int rc;

	pr_debug("toggle: %d\n", enable);

	rc = qpnp_chg_masked_write(chip,
		chip->buck_base + SEC_ACCESS, 0xA5, 0xA5, 1);
	if (rc) {
		pr_debug("failed to write sec access rc=%d\n", rc);
		return rc;
	}

	rc = qpnp_chg_masked_write(chip,
		chip->buck_base + CHGR_BUCK_COMPARATOR_OVRIDE_1,
			0xC0, enable ? 0x00 : COMPATATOR_OVERRIDE_0, 1);
	if (rc) {
		pr_debug("failed to toggle chg done override rc=%d\n", rc);
		return rc;
	}

	return rc;
}

#define QPNP_CHG_VBATDET_MIN_MV	3240
#define QPNP_CHG_VBATDET_MAX_MV	5780
#define QPNP_CHG_VBATDET_STEP_MV	20
static int
qpnp_chg_vbatdet_set(struct qpnp_chg_chip *chip, int vbatdet_mv)
{
	u8 temp;

	if (vbatdet_mv < QPNP_CHG_VBATDET_MIN_MV
			|| vbatdet_mv > QPNP_CHG_VBATDET_MAX_MV) {
		pr_err("bad mV=%d asked to set\n", vbatdet_mv);
		return -EINVAL;
	}
	temp = (vbatdet_mv - QPNP_CHG_VBATDET_MIN_MV)
			/ QPNP_CHG_VBATDET_STEP_MV;

	pr_debug("voltage=%d setting %02x\n", vbatdet_mv, temp);
	return qpnp_chg_write(chip, &temp,
		chip->chgr_base + CHGR_VBAT_DET, 1);
}

static void
qpnp_arb_stop_work(struct work_struct *work)
{
	struct delayed_work *dwork = to_delayed_work(work);
	struct qpnp_chg_chip *chip = container_of(dwork,
				struct qpnp_chg_chip, arb_stop_work);

	chip->somc_params.kick_rb_workaround = false;

	if (chip->chg_done ||
	    chip->somc_params.charging_disabled_for_shutdown ||
	    chip->somc_params.charging_disabled_for_therm ||
	    chip->somc_params.workaround_batfet_close) {
		pr_debug("Cancel stopping RB workaround\n");
		return;
	}
	qpnp_chg_enable_charge(chip, !chip->charging_disabled);
	pr_debug("Stop RB workaround\n");
}

static void
qpnp_bat_if_adc_measure_work(struct work_struct *work)
{
	struct qpnp_chg_chip *chip = container_of(work,
				struct qpnp_chg_chip, adc_measure_work);

	if (qpnp_adc_tm_channel_measure(chip->adc_tm_dev, &chip->adc_param))
		pr_err("request ADC error\n");
}

static void
qpnp_bat_if_adc_disable_work(struct work_struct *work)
{
	struct qpnp_chg_chip *chip = container_of(work,
				struct qpnp_chg_chip, adc_disable_work);

	qpnp_adc_tm_disable_chan_meas(chip->adc_tm_dev, &chip->adc_param);
}

#define EOC_CHECK_PERIOD_MS	10000
static irqreturn_t
qpnp_chg_vbatdet_lo_irq_handler(int irq, void *_chip)
{
	struct qpnp_chg_chip *chip = _chip;
	u8 chg_sts = 0;
	int rc;

	pr_debug("vbatdet-lo triggered\n");

	rc = qpnp_chg_read(chip, &chg_sts, INT_RT_STS(chip->chgr_base), 1);
	if (rc)
		pr_err("failed to read chg_sts rc=%d\n", rc);

	pr_debug("chg_done chg_sts: 0x%x triggered\n", chg_sts);
	if (!chip->charging_disabled && (chg_sts & FAST_CHG_ON_IRQ)) {
		schedule_delayed_work(&chip->eoc_work,
			msecs_to_jiffies(EOC_CHECK_PERIOD_MS));
		wake_lock(&chip->eoc_wake_lock);
	}
	qpnp_chg_disable_irq(&chip->chg_vbatdet_lo);

	pr_debug("psy changed usb_psy\n");
	power_supply_changed(chip->usb_psy);
	if (chip->dc_chgpth_base) {
		pr_debug("psy changed dc_psy\n");
		power_supply_changed(&chip->dc_psy);
	}
	if (chip->bat_if_base) {
		pr_debug("psy changed batt_psy\n");
		power_supply_changed(&chip->batt_psy);
	}
	return IRQ_HANDLED;
}

#define ARB_STOP_WORK_MS	500

static irqreturn_t
qpnp_chg_usb_chg_gone_irq_handler(int irq, void *_chip)
{
	struct qpnp_chg_chip *chip = _chip;
	u8 usb_sts;
	int rc;

	if (!chip)
		goto chg_gone_exit;

	rc = qpnp_chg_read(chip, &usb_sts,
			INT_RT_STS(chip->usb_chgpth_base), 1);
	if (rc)
		pr_err("failed to read usb_chgpth_sts rc=%d\n", rc);

	pr_info("chg_gone triggered\n");

	wake_lock_timeout(&chip->somc_params.chg_gone_wake_lock,
			msecs_to_jiffies(CHG_GONE_WAKELOCK_TIME_MS));
	schedule_delayed_work(&chip->somc_params.aicl_work, 0);
chg_gone_exit:
	return IRQ_HANDLED;
}

static irqreturn_t
qpnp_chg_usb_usb_ocp_irq_handler(int irq, void *_chip)
{
	struct qpnp_chg_chip *chip = _chip;

	pr_debug("usb-ocp triggered\n");

	schedule_work(&chip->ocp_clear_work);

	return IRQ_HANDLED;
}

#define BOOST_ILIMIT_MIN	0x07
#define BOOST_ILIMIT_DEF	0x02
#define BOOST_ILIMT_MASK	0xFF
static void
qpnp_chg_ocp_clear_work(struct work_struct *work)
{
	int rc;
	u8 usb_sts;
	struct qpnp_chg_chip *chip = container_of(work,
		struct qpnp_chg_chip, ocp_clear_work);

	if (chip->type == SMBBP) {
		rc = qpnp_chg_masked_write(chip,
				chip->boost_base + BOOST_ILIM,
				BOOST_ILIMT_MASK,
				BOOST_ILIMIT_MIN, 1);
		if (rc) {
			pr_err("Failed to turn configure ilim rc = %d\n", rc);
			return;
		}
	}

	rc = qpnp_chg_masked_write(chip,
			chip->usb_chgpth_base + USB_OCP_CLR,
			OCP_CLR_BIT,
			OCP_CLR_BIT, 1);
	if (rc)
		pr_err("Failed to clear OCP bit rc = %d\n", rc);

	/* force usb ovp fet off */
	rc = qpnp_chg_masked_write(chip,
			chip->usb_chgpth_base + CHGR_USB_USB_OTG_CTL,
			USB_OTG_EN_BIT,
			USB_OTG_EN_BIT, 1);
	if (rc)
		pr_err("Failed to turn off usb ovp rc = %d\n", rc);

	if (chip->type == SMBBP) {
		/* Wait for OCP circuitry to be powered up */
		msleep(100);
		rc = qpnp_chg_read(chip, &usb_sts,
				INT_RT_STS(chip->usb_chgpth_base), 1);
		if (rc) {
			pr_err("failed to read interrupt sts %d\n", rc);
			return;
		}

		if (usb_sts & COARSE_DET_USB_IRQ) {
			rc = qpnp_chg_masked_write(chip,
				chip->boost_base + BOOST_ILIM,
				BOOST_ILIMT_MASK,
				BOOST_ILIMIT_DEF, 1);
			if (rc) {
				pr_err("Failed to set ilim rc = %d\n", rc);
				return;
			}
		} else {
			pr_warn_ratelimited("USB short to GND detected!\n");
		}
	}
}

#define QPNP_CHG_VDDMAX_MIN		3400
#define QPNP_CHG_V_MIN_MV		3240
#define QPNP_CHG_V_MAX_MV		4500
#define QPNP_CHG_V_STEP_MV		10
#define QPNP_CHG_BUCK_TRIM1_STEP	10
#define QPNP_CHG_BUCK_VDD_TRIM_MASK	0xF0
static int
qpnp_chg_vddmax_and_trim_set(struct qpnp_chg_chip *chip,
		int voltage, int trim_mv)
{
	int rc, trim_set;
	u8 vddmax = 0, trim = 0;

	if (voltage < QPNP_CHG_VDDMAX_MIN
			|| voltage > QPNP_CHG_V_MAX_MV) {
		pr_err("bad mV=%d asked to set\n", voltage);
		return -EINVAL;
	}

	vddmax = (voltage - QPNP_CHG_V_MIN_MV) / QPNP_CHG_V_STEP_MV;
	rc = qpnp_chg_write(chip, &vddmax, chip->chgr_base + CHGR_VDD_MAX, 1);
	if (rc) {
		pr_err("Failed to write vddmax: %d\n", rc);
		return rc;
	}

	rc = qpnp_chg_masked_write(chip,
		chip->buck_base + SEC_ACCESS,
		0xFF,
		0xA5, 1);
	if (rc) {
		pr_err("failed to write SEC_ACCESS rc=%d\n", rc);
		return rc;
	}
	trim_set = clamp((int)chip->trim_center
			+ (trim_mv / QPNP_CHG_BUCK_TRIM1_STEP),
			0, 0xF);
	trim = (u8)trim_set << 4;
	rc = qpnp_chg_masked_write(chip,
		chip->buck_base + BUCK_CTRL_TRIM1,
		QPNP_CHG_BUCK_VDD_TRIM_MASK,
		trim, 1);
	if (rc) {
		pr_err("Failed to write buck trim1: %d\n", rc);
		return rc;
	}
	pr_debug("voltage=%d+%d setting vddmax: %02x, trim: %02x\n",
			voltage, trim_mv, vddmax, trim);
	return 0;
}

/* JEITA compliance logic */
static void
qpnp_chg_set_appropriate_vddmax(struct qpnp_chg_chip *chip)
{
	if (chip->bat_is_cool)
		qpnp_chg_vddmax_and_trim_set(chip, chip->cool_bat_mv,
				chip->delta_vddmax_mv);
	else if (chip->bat_is_warm)
		/* Setting max is for prevent reverse boost workaround */
		qpnp_chg_vddmax_and_trim_set(chip, chip->max_voltage_mv,
				chip->delta_vddmax_mv);
	else
		qpnp_chg_vddmax_and_trim_set(chip, chip->max_voltage_mv,
				chip->delta_vddmax_mv);
}

static void
qpnp_usbin_health_check_work(struct work_struct *work)
{
	int usbin_health = 0;
	u8 psy_health_sts = 0;
	struct delayed_work *dwork = to_delayed_work(work);
	struct qpnp_chg_chip *chip = container_of(dwork,
				struct qpnp_chg_chip, usbin_health_check);

	usbin_health = qpnp_chg_check_usbin_health(chip);
	spin_lock(&chip->usbin_health_monitor_lock);
	if (chip->usbin_health != usbin_health) {
		pr_debug("health_check_work: pr_usbin_health = %d, usbin_health = %d",
			chip->usbin_health, usbin_health);
		chip->usbin_health = usbin_health;
		if (usbin_health == USBIN_OVP)
			psy_health_sts = POWER_SUPPLY_HEALTH_OVERVOLTAGE;
		else if (usbin_health == USBIN_OK)
			psy_health_sts = POWER_SUPPLY_HEALTH_GOOD;
		power_supply_set_health_state(chip->usb_psy, psy_health_sts);
		power_supply_changed(chip->usb_psy);
	}
	/* enable OVP monitor in usb valid after coarse-det complete */
	chip->usb_valid_check_ovp = true;
	spin_unlock(&chip->usbin_health_monitor_lock);
	return;
}

#define USB_VALID_DEBOUNCE_TIME_MASK		0x3
#define USB_DEB_BYPASS		0x0
#define USB_DEB_5MS			0x1
#define USB_DEB_10MS		0x2
#define USB_DEB_20MS		0x3
static irqreturn_t
qpnp_chg_coarse_det_usb_irq_handler(int irq, void *_chip)
{
	struct qpnp_chg_chip *chip = _chip;
	int host_mode, rc = 0;
	int debounce[] = {
		[USB_DEB_BYPASS] = 0,
		[USB_DEB_5MS] = 5,
		[USB_DEB_10MS] = 10,
		[USB_DEB_20MS] = 20 };
	u8 ovp_ctl;
	bool usb_coarse_det;

	host_mode = qpnp_chg_is_otg_en_set(chip);
	usb_coarse_det = qpnp_chg_check_usb_coarse_det(chip);
	pr_debug("usb coarse-det triggered: %d host_mode: %d\n",
			usb_coarse_det, host_mode);

	if (host_mode)
		return IRQ_HANDLED;
	/* ignore to monitor OVP in usbin valid irq handler
	 if the coarse-det fired first, do the OVP state monitor
	 in the usbin_health_check work, and after the work,
	 enable monitor OVP in usbin valid irq handler */
	chip->usb_valid_check_ovp = false;
	if (chip->usb_coarse_det ^ usb_coarse_det) {
		chip->usb_coarse_det = usb_coarse_det;
		if (usb_coarse_det) {
			/* usb coarse-det rising edge, check the usbin_valid
			debounce time setting, and start a delay work to
			check the OVP status*/
			rc = qpnp_chg_read(chip, &ovp_ctl,
					chip->usb_chgpth_base + USB_OVP_CTL, 1);

			if (rc) {
				pr_err("spmi read failed: addr=%03X, rc=%d\n",
					chip->usb_chgpth_base + USB_OVP_CTL,
					rc);
				return rc;
			}
			ovp_ctl = ovp_ctl & USB_VALID_DEBOUNCE_TIME_MASK;
			schedule_delayed_work(&chip->usbin_health_check,
					msecs_to_jiffies(debounce[ovp_ctl]));
		} else {
			/* usb coarse-det rising edge, set the usb psy health
			status to unknown */
			pr_debug("usb coarse det clear, set usb health to unknown\n");
			chip->usbin_health = USBIN_UNKNOW;
			power_supply_set_health_state(chip->usb_psy,
				POWER_SUPPLY_HEALTH_UNKNOWN);
			power_supply_changed(chip->usb_psy);
		}

	}
	return IRQ_HANDLED;
}

#define BATFET_LPM_MASK		0xC0
#define BATFET_LPM		0x40
#define BATFET_NO_LPM		0x00
static int
qpnp_chg_regulator_batfet_set(struct qpnp_chg_chip *chip, bool enable)
{
	int rc = 0;

	if (chip->charging_disabled || !chip->bat_if_base)
		return rc;

	if (chip->type == SMBB)
		rc = qpnp_chg_masked_write(chip,
			chip->bat_if_base + CHGR_BAT_IF_SPARE,
			BATFET_LPM_MASK,
			enable ? BATFET_NO_LPM : BATFET_LPM, 1);
	else
		rc = qpnp_chg_masked_write(chip,
			chip->bat_if_base + CHGR_BAT_IF_BATFET_CTRL4,
			BATFET_LPM_MASK,
			enable ? BATFET_NO_LPM : BATFET_LPM, 1);

	return rc;
}

#define ENUM_T_STOP_BIT		BIT(0)
static irqreturn_t
qpnp_chg_usb_usbin_valid_irq_handler(int irq, void *_chip)
{
	struct qpnp_chg_chip *chip = _chip;
	int usb_present, host_mode, usbin_health;
	u8 psy_health_sts;

	check_unplug_wakelock(chip);

	usb_present = qpnp_chg_is_usb_chg_plugged_in(chip);
	host_mode = qpnp_chg_is_otg_en_set(chip);
	pr_debug("usbin-valid triggered: %d host_mode: %d\n",
		usb_present, host_mode);

	/* In host mode notifications cmoe from USB supply */
	if (host_mode)
		return IRQ_HANDLED;

	if (chip->usb_present ^ usb_present) {
		chip->usb_present = usb_present;
		if (!usb_present) {
			/* when a valid charger inserted, and increase the
			 *  charger voltage to OVP threshold, then
			 *  usb_in_valid falling edge interrupt triggers.
			 *  So we handle the OVP monitor here, and ignore
			 *  other health state changes */
			if (chip->ovp_monitor_enable &&
				       (chip->usb_valid_check_ovp)) {
				usbin_health =
					qpnp_chg_check_usbin_health(chip);
				if ((chip->usbin_health != usbin_health)
					&& (usbin_health == USBIN_OVP)) {
					chip->usbin_health = usbin_health;
					psy_health_sts =
					POWER_SUPPLY_HEALTH_OVERVOLTAGE;
					power_supply_set_health_state(
						chip->usb_psy,
						psy_health_sts);
					power_supply_changed(chip->usb_psy);
				}
			}
			chip->prev_usb_max_ma = -EINVAL;
			clear_safety_timer_chg_failed(chip);
			qpnp_chg_set_appropriate_vbatdet(chip);
			qpnp_chg_aicl_iusb_set(chip, NO_CHANGE_LIMIT);
			schedule_work(&chip->somc_params.aicl_set_work);
			chip->aicl_settled = false;
		} else {
			/* when OVP clamped usbin, and then decrease
			 * the charger voltage to lower than the OVP
			 * threshold, a usbin_valid rising edge
			 * interrupt triggered. So we change the usb
			 * psy health state back to good */
			if (chip->ovp_monitor_enable &&
				       (chip->usb_valid_check_ovp)) {
				usbin_health =
					qpnp_chg_check_usbin_health(chip);
				if ((chip->usbin_health != usbin_health)
					&& (usbin_health == USBIN_OK)) {
					chip->usbin_health = usbin_health;
					psy_health_sts =
						POWER_SUPPLY_HEALTH_GOOD;
					power_supply_set_health_state(
						chip->usb_psy,
						psy_health_sts);
					power_supply_changed(chip->usb_psy);
				}
			}

			if (!qpnp_chg_is_dc_chg_plugged_in(chip)) {
				chip->delta_vddmax_mv = 0;
				qpnp_chg_set_appropriate_vddmax(chip);
			}
			wake_lock(&chip->eoc_wake_lock);
			schedule_delayed_work(&chip->eoc_work,
				msecs_to_jiffies(EOC_CHECK_PERIOD_MS));
			schedule_work(&chip->soc_check_work);
		}

		power_supply_set_present(chip->usb_psy, chip->usb_present);
		schedule_work(&chip->batfet_lcl_work);
	}

	if (!chip->usb_present && !chip->dc_present) {
		chip->chg_done = false;
		chip->somc_params.resume_charging = false;
		notify_input_chg_unplug(chip, true);
		if (chip->somc_params.ovp_chg_dis) {
			chip->somc_params.ovp_chg_dis = false;
			qpnp_chg_usb_suspend_enable(chip, 1);
			qpnp_chg_enable_charge(chip,
					!chip->charging_disabled);
		}
		chip->delta_vddmax_mv = 0;
		qpnp_chg_set_appropriate_vddmax(chip);
	} else {
		notify_input_chg_unplug(chip, false);
		schedule_work(&chip->somc_params.ovp_check_work);
	}

	return IRQ_HANDLED;
}

static irqreturn_t
qpnp_chg_usb_coarse_det_irq_handler(int irq, void *_chip)
{
	struct qpnp_chg_chip *chip = _chip;

	pr_debug("usb coarse det triggered.");

	if (!qpnp_chg_is_otg_en_set(chip))
		schedule_work(&chip->somc_params.smbb_clk_work);

	return IRQ_HANDLED;
}

static irqreturn_t
qpnp_chg_bat_if_batt_pres_irq_handler(int irq, void *_chip)
{
	struct qpnp_chg_chip *chip = _chip;
	int batt_present;

	batt_present = qpnp_chg_is_batt_present(chip);
	pr_debug("batt-pres triggered: %d\n", batt_present);

	if (chip->batt_present ^ batt_present) {
		if (batt_present) {
			schedule_work(&chip->insertion_ocv_work);
		} else {
			chip->insertion_ocv_uv = 0;
			qpnp_chg_charge_en(chip, 0);
		}
		chip->batt_present = batt_present;
		pr_debug("psy changed batt_psy\n");
		power_supply_changed(&chip->batt_psy);
		pr_debug("psy changed usb_psy\n");
		power_supply_changed(chip->usb_psy);

		if ((chip->cool_bat_decidegc || chip->warm_bat_decidegc)
						&& batt_present) {
			pr_debug("enabling vadc notifications\n");
			schedule_work(&chip->adc_measure_work);
		} else if ((chip->cool_bat_decidegc || chip->warm_bat_decidegc)
				&& !batt_present) {
			schedule_work(&chip->adc_disable_work);
			pr_debug("disabling vadc notifications\n");
		}
	}

	return IRQ_HANDLED;
}

static irqreturn_t
qpnp_chg_dc_dcin_valid_irq_handler(int irq, void *_chip)
{
	struct qpnp_chg_chip *chip = _chip;
	int dc_present;

	check_unplug_wakelock(chip);

	dc_present = qpnp_chg_is_dc_chg_plugged_in(chip);
	pr_debug("dcin-valid triggered: %d\n", dc_present);

	if (chip->dc_present ^ dc_present) {
		chip->dc_present = dc_present;
		if (!dc_present) {
			clear_safety_timer_chg_failed(chip);
			qpnp_chg_set_appropriate_vbatdet(chip);
			qpnp_chg_aicl_idc_set(chip, NO_CHANGE_LIMIT);
			qpnp_chg_idcmax_set(chip, chip->somc_params.idc.set);
			chip->somc_params.dcin_online = false;
		} else {
			if (!qpnp_chg_is_usb_chg_plugged_in(chip)) {
				chip->delta_vddmax_mv = 0;
				qpnp_chg_set_appropriate_vddmax(chip);
			}
			wake_lock(&chip->eoc_wake_lock);
			schedule_delayed_work(&chip->eoc_work,
				msecs_to_jiffies(EOC_CHECK_PERIOD_MS));
			schedule_work(&chip->soc_check_work);
			chip->somc_params.dcin_online = true;
		}
		if (qpnp_chg_is_otg_en_set(chip))
			qpnp_chg_force_run_on_batt(chip, !dc_present ? 1 : 0);
		pr_debug("psy changed dc_psy\n");
		power_supply_changed(&chip->dc_psy);
		pr_debug("psy changed batt_psy\n");
		power_supply_changed(&chip->batt_psy);
		schedule_work(&chip->batfet_lcl_work);
		schedule_work(&chip->somc_params.dock_work);
	}

	if (!chip->dc_present && !chip->usb_present) {
		chip->chg_done = false;
		chip->somc_params.resume_charging = false;
		notify_input_chg_unplug(chip, true);
		if (chip->somc_params.ovp_chg_dis) {
			chip->somc_params.ovp_chg_dis = false;
			qpnp_chg_usb_suspend_enable(chip, 1);
			qpnp_chg_enable_charge(chip,
					!chip->charging_disabled);
		}
		chip->delta_vddmax_mv = 0;
		qpnp_chg_set_appropriate_vddmax(chip);
	} else {
		notify_input_chg_unplug(chip, false);
		schedule_work(&chip->somc_params.ovp_check_work);
	}

	return IRQ_HANDLED;
}

#define CHGR_CHG_FAILED_BIT	BIT(7)
static irqreturn_t
qpnp_chg_chgr_chg_failed_irq_handler(int irq, void *_chip)
{
	struct qpnp_chg_chip *chip = _chip;

	pr_debug("chg_failed triggered\n");

	if (chip->bat_if_base) {
		pr_debug("psy changed batt_psy\n");
		power_supply_changed(&chip->batt_psy);
	}
	pr_debug("psy changed usb_psy\n");
	power_supply_changed(chip->usb_psy);
	if (chip->dc_chgpth_base) {
		pr_debug("psy changed dc_psy\n");
		power_supply_changed(&chip->dc_psy);
	}
	return IRQ_HANDLED;
}

static irqreturn_t
qpnp_chg_chgr_chg_trklchg_irq_handler(int irq, void *_chip)
{
	struct qpnp_chg_chip *chip = _chip;

	pr_debug("TRKL IRQ triggered\n");

	chip->chg_done = false;
	chip->somc_params.resume_charging = false;
	if (chip->bat_if_base) {
		pr_debug("psy changed batt_psy\n");
		power_supply_changed(&chip->batt_psy);
	}

	return IRQ_HANDLED;
}

static irqreturn_t
qpnp_chg_chgr_chg_fastchg_irq_handler(int irq, void *_chip)
{
	struct qpnp_chg_chip *chip = _chip;
	u8 chgr_sts;
	int rc;

	rc = qpnp_chg_read(chip, &chgr_sts, INT_RT_STS(chip->chgr_base), 1);
	if (rc)
		pr_err("failed to read interrupt sts %d\n", rc);

	pr_debug("FAST_CHG IRQ triggered\n");
	chip->chg_done = false;
	chip->somc_params.resume_charging = false;
	if (chip->bat_if_base) {
		pr_debug("psy changed batt_psy\n");
		power_supply_changed(&chip->batt_psy);
	}

	pr_debug("psy changed usb_psy\n");
	power_supply_changed(chip->usb_psy);

	if (chip->dc_chgpth_base) {
		pr_debug("psy changed dc_psy\n");
		power_supply_changed(&chip->dc_psy);
	}

	if (!chip->somc_params.resume_delta_soc)
		qpnp_chg_enable_irq(&chip->chg_vbatdet_lo);

	if (!delayed_work_pending(&chip->eoc_work)) {
		wake_lock(&chip->eoc_wake_lock);
		schedule_delayed_work(&chip->eoc_work,
				msecs_to_jiffies(EOC_CHECK_PERIOD_MS));
	}

	return IRQ_HANDLED;
}

static int
qpnp_dc_property_is_writeable(struct power_supply *psy,
						enum power_supply_property psp)
{
	switch (psp) {
	case POWER_SUPPLY_PROP_CURRENT_MAX:
		return 1;
	default:
		break;
	}

	return 0;
}

static int
qpnp_batt_property_is_writeable(struct power_supply *psy,
						enum power_supply_property psp)
{
	switch (psp) {
	case POWER_SUPPLY_PROP_CHARGING_ENABLED:
	case POWER_SUPPLY_PROP_SYSTEM_TEMP_LEVEL:
	case POWER_SUPPLY_PROP_INPUT_CURRENT_MAX:
	case POWER_SUPPLY_PROP_INPUT_CURRENT_TRIM:
	case POWER_SUPPLY_PROP_INPUT_CURRENT_SETTLED:
	case POWER_SUPPLY_PROP_VOLTAGE_MIN:
	case POWER_SUPPLY_PROP_COOL_TEMP:
	case POWER_SUPPLY_PROP_WARM_TEMP:
	case POWER_SUPPLY_PROP_ENABLE_STOP_CHARGING_AT_LOW_BATTERY:
	case POWER_SUPPLY_PROP_CAPACITY:
		return 1;
	default:
		break;
	}

	return 0;
}

static int
qpnp_chg_buck_control(struct qpnp_chg_chip *chip, int enable)
{
	int rc;

	if (chip->charging_disabled && enable) {
		pr_debug("Charging disabled\n");
		return 0;
	}

	qpnp_chg_enable_charge(chip, enable);

	return rc;
}

static int
switch_usb_to_charge_mode(struct qpnp_chg_chip *chip)
{
	int rc;

	pr_debug("switch to charge mode\n");
	if (!qpnp_chg_is_otg_en_set(chip))
		return 0;

	if (chip->type == SMBBP) {
		rc = qpnp_chg_masked_write(chip,
			chip->boost_base + BOOST_ILIM,
			BOOST_ILIMT_MASK,
			BOOST_ILIMIT_DEF, 1);
		if (rc) {
			pr_err("Failed to set ilim rc = %d\n", rc);
			return rc;
		}
	}

	/* enable usb ovp fet */
	rc = qpnp_chg_masked_write(chip,
			chip->usb_chgpth_base + CHGR_USB_USB_OTG_CTL,
			USB_OTG_EN_BIT,
			0, 1);
	if (rc) {
		pr_err("Failed to turn on usb ovp rc = %d\n", rc);
		return rc;
	}

	rc = qpnp_chg_force_run_on_batt(chip, chip->charging_disabled);
	if (rc) {
		pr_err("Failed re-enable charging rc = %d\n", rc);
		return rc;
	}

	return 0;
}

static int
switch_usb_to_host_mode(struct qpnp_chg_chip *chip)
{
	int rc;
	u8 usb_sts;

	pr_debug("switch to host mode\n");
	if (qpnp_chg_is_otg_en_set(chip))
		return 0;

	if (chip->type == SMBBP) {
		rc = qpnp_chg_masked_write(chip,
				chip->boost_base + BOOST_ILIM,
				BOOST_ILIMT_MASK,
				BOOST_ILIMIT_MIN, 1);
		if (rc) {
			pr_err("Failed to turn configure ilim rc = %d\n", rc);
			return rc;
		}
	}

	if (!qpnp_chg_is_dc_chg_plugged_in(chip)) {
		rc = qpnp_chg_force_run_on_batt(chip, 1);
		if (rc) {
			pr_err("Failed to disable charging rc = %d\n", rc);
			return rc;
		}
	}

	/* force usb ovp fet off */
	rc = qpnp_chg_masked_write(chip,
			chip->usb_chgpth_base + CHGR_USB_USB_OTG_CTL,
			USB_OTG_EN_BIT,
			USB_OTG_EN_BIT, 1);
	if (rc) {
		pr_err("Failed to turn off usb ovp rc = %d\n", rc);
		return rc;
	}

	if (chip->type == SMBBP) {
		/* Wait for OCP circuitry to be powered up */
		msleep(100);
		rc = qpnp_chg_read(chip, &usb_sts,
				INT_RT_STS(chip->usb_chgpth_base), 1);
		if (rc) {
			pr_err("failed to read interrupt sts %d\n", rc);
			return rc;
		}

		if (usb_sts & COARSE_DET_USB_IRQ) {
			rc = qpnp_chg_masked_write(chip,
				chip->boost_base + BOOST_ILIM,
				BOOST_ILIMT_MASK,
				BOOST_ILIMIT_DEF, 1);
			if (rc) {
				pr_err("Failed to set ilim rc = %d\n", rc);
				return rc;
			}
		} else {
			pr_warn_ratelimited("USB short to GND detected!\n");
		}
	}

	return 0;
}

static enum power_supply_property pm_power_props_mains[] = {
	POWER_SUPPLY_PROP_PRESENT,
	POWER_SUPPLY_PROP_ONLINE,
	POWER_SUPPLY_PROP_CURRENT_MAX,
};

static enum power_supply_property msm_batt_power_props[] = {
	POWER_SUPPLY_PROP_CHARGING_ENABLED,
	POWER_SUPPLY_PROP_STATUS,
	POWER_SUPPLY_PROP_CHARGE_TYPE,
	POWER_SUPPLY_PROP_HEALTH,
	POWER_SUPPLY_PROP_PRESENT,
	POWER_SUPPLY_PROP_ONLINE,
	POWER_SUPPLY_PROP_TECHNOLOGY,
	POWER_SUPPLY_PROP_VOLTAGE_MAX_DESIGN,
	POWER_SUPPLY_PROP_VOLTAGE_MIN_DESIGN,
	POWER_SUPPLY_PROP_VOLTAGE_NOW,
	POWER_SUPPLY_PROP_CAPACITY,
	POWER_SUPPLY_PROP_CURRENT_NOW,
	POWER_SUPPLY_PROP_INPUT_CURRENT_MAX,
	POWER_SUPPLY_PROP_INPUT_CURRENT_TRIM,
	POWER_SUPPLY_PROP_INPUT_CURRENT_SETTLED,
	POWER_SUPPLY_PROP_VOLTAGE_MIN,
	POWER_SUPPLY_PROP_INPUT_VOLTAGE_REGULATION,
	POWER_SUPPLY_PROP_CHARGE_FULL_DESIGN,
	POWER_SUPPLY_PROP_CHARGE_FULL,
	POWER_SUPPLY_PROP_TEMP,
	POWER_SUPPLY_PROP_COOL_TEMP,
	POWER_SUPPLY_PROP_WARM_TEMP,
	POWER_SUPPLY_PROP_SYSTEM_TEMP_LEVEL,
	POWER_SUPPLY_PROP_CYCLE_COUNT,
	POWER_SUPPLY_PROP_VOLTAGE_OCV,
	POWER_SUPPLY_PROP_ENABLE_STOP_CHARGING_AT_LOW_BATTERY,
};

static char *pm_power_supplied_to[] = {
	"battery",
};

static char *pm_batt_supplied_to[] = {
	"bms",
};

static int charger_monitor;
module_param(charger_monitor, int, 0644);

static int ext_ovp_present;
module_param(ext_ovp_present, int, 0444);

#define USB_WALL_THRESHOLD_MA	500
#define OVP_USB_WALL_THRESHOLD_MA	200
static int
qpnp_power_get_property_mains(struct power_supply *psy,
				  enum power_supply_property psp,
				  union power_supply_propval *val)
{
	struct qpnp_chg_chip *chip = container_of(psy, struct qpnp_chg_chip,
								dc_psy);

	switch (psp) {
	case POWER_SUPPLY_PROP_PRESENT:
	case POWER_SUPPLY_PROP_ONLINE:
		val->intval = qpnp_chg_is_dc_chg_plugged_in(chip);
		if (chip->somc_params.enabling_regulator_boost &&
			!val->intval) {
			pr_err("enabling regulator online=%d\n", val->intval);
			val->intval = true;
		} else if (!chip->somc_params.dcin_online) {
			val->intval = false;
		}
		break;
	case POWER_SUPPLY_PROP_CURRENT_MAX:
		val->intval = chip->somc_params.input_dc_ma * 1000;
		break;
	default:
		return -EINVAL;
	}
	return 0;
}

static int
get_prop_battery_voltage_now(struct qpnp_chg_chip *chip)
{
	int rc = 0;
	struct qpnp_vadc_result results;

	if (chip->revision == 0 && chip->type == SMBB) {
		pr_err("vbat reading not supported for 1.0 rc=%d\n", rc);
		return 0;
	} else {
		rc = qpnp_vadc_read(chip->vadc_dev, VBAT_SNS, &results);
		if (rc) {
			pr_err("Unable to read vbat rc=%d\n", rc);
			return 0;
		}
		return results.physical;
	}
}

static int
get_prop_batt_present(struct qpnp_chg_chip *chip)
{
	return BATTERY_IS_PRESENT;
}

static void
check_if_health_change(struct qpnp_chg_chip *chip, int health)
{
	if (!chip->somc_params.health_change &&
		chip->somc_params.last_health != health)
		chip->somc_params.health_change = true;
}

#define BATT_TEMP_HOT	BIT(6)
#define BATT_TEMP_OK	BIT(7)
#define BATT_TEMP_HOT_DDC	550
#define BATT_TEMP_NEAR_HOT_DDC	530
#define BATT_TEMP_NEAR_COLD_DDC	70
#define BATT_TEMP_COLD_DDC	50
static int
get_prop_batt_health(struct qpnp_chg_chip *chip)
{
	u8 batt_health;
	int rc;
	int temperature;
	int health;
	bool *improving = &(chip->somc_params.health_improving);

	rc = qpnp_chg_read(chip, &batt_health,
				chip->bat_if_base + BAT_IF_TEMP_STATUS, 1);
	if (rc) {
		pr_err("Couldn't read battery health read failed rc=%d\n", rc);
		return POWER_SUPPLY_HEALTH_UNKNOWN;
	}

	if (BATT_TEMP_OK & batt_health) {
		health = POWER_SUPPLY_HEALTH_GOOD;
	} else {
		temperature = get_prop_batt_temp(chip);
		if (temperature == 0)
			return POWER_SUPPLY_HEALTH_UNKNOWN;

		if (temperature > BATT_TEMP_HOT_DDC) {
			health = POWER_SUPPLY_HEALTH_OVERHEAT;
			*improving = true;
		} else if (temperature < BATT_TEMP_COLD_DDC) {
			health = POWER_SUPPLY_HEALTH_COLD;
			*improving = true;
		} else {
			if ((temperature >= BATT_TEMP_NEAR_COLD_DDC)
				&& (temperature <= BATT_TEMP_NEAR_HOT_DDC)) {
				*improving = false;
				health = POWER_SUPPLY_HEALTH_GOOD;
			} else if ((temperature < BATT_TEMP_NEAR_COLD_DDC)) {
				if (*improving == false)
					health = POWER_SUPPLY_HEALTH_GOOD;
				else
					health = POWER_SUPPLY_HEALTH_COLD;
			} else {
				if (*improving == false)
					health = POWER_SUPPLY_HEALTH_GOOD;
				else
					health = POWER_SUPPLY_HEALTH_OVERHEAT;
			}
		}
	}

	check_if_health_change(chip, health);
	return health;
}

static int
get_prop_charge_type(struct qpnp_chg_chip *chip)
{
	int rc;
	u8 chgr_sts;

	if (!get_prop_batt_present(chip))
		return POWER_SUPPLY_CHARGE_TYPE_NONE;

	rc = qpnp_chg_read(chip, &chgr_sts,
				INT_RT_STS(chip->chgr_base), 1);
	if (rc) {
		pr_err("failed to read interrupt sts %d\n", rc);
		return POWER_SUPPLY_CHARGE_TYPE_NONE;
	}

	if (chgr_sts & TRKL_CHG_ON_IRQ)
		return POWER_SUPPLY_CHARGE_TYPE_TRICKLE;
	if (chgr_sts & FAST_CHG_ON_IRQ)
		return POWER_SUPPLY_CHARGE_TYPE_FAST;

	return POWER_SUPPLY_CHARGE_TYPE_NONE;
}

static int
get_prop_batt_status(struct qpnp_chg_chip *chip)
{
	int rc;
	int health;
	u8 chgr_sts;

	if ((qpnp_chg_is_usb_chg_plugged_in(chip) ||
		qpnp_chg_is_dc_chg_plugged_in(chip)) && chip->chg_done) {
		return POWER_SUPPLY_STATUS_FULL;
	}

	health = get_prop_batt_health(chip);
	if (health == POWER_SUPPLY_HEALTH_COLD ||
		health == POWER_SUPPLY_HEALTH_OVERHEAT)
		return POWER_SUPPLY_STATUS_DISCHARGING;

	rc = qpnp_chg_read(chip, &chgr_sts, INT_RT_STS(chip->chgr_base), 1);
	if (rc) {
		pr_err("failed to read interrupt sts %d\n", rc);
		return POWER_SUPPLY_CHARGE_TYPE_NONE;
	}

	if (chgr_sts & TRKL_CHG_ON_IRQ)
		return POWER_SUPPLY_STATUS_CHARGING;
	if (chgr_sts & FAST_CHG_ON_IRQ)
		return POWER_SUPPLY_STATUS_CHARGING;

	if (chip->somc_params.prev_status &&
		(chip->somc_params.resume_charging ||
		chip->somc_params.kick_rb_workaround))
		return chip->somc_params.prev_status;

	return POWER_SUPPLY_STATUS_DISCHARGING;
}

static int
get_prop_current_now(struct qpnp_chg_chip *chip)
{
	union power_supply_propval ret = {0,};

	if (chip->bms_psy) {
		chip->bms_psy->get_property(chip->bms_psy,
			  POWER_SUPPLY_PROP_CURRENT_NOW, &ret);
		return ret.intval;
	} else {
		pr_debug("No BMS supply registered return 0\n");
	}

	return 0;
}

static int
get_prop_full_design(struct qpnp_chg_chip *chip)
{
	union power_supply_propval ret = {0,};

	if (chip->bms_psy) {
		chip->bms_psy->get_property(chip->bms_psy,
			  POWER_SUPPLY_PROP_CHARGE_FULL_DESIGN, &ret);
		return ret.intval;
	} else {
		pr_debug("No BMS supply registered return 0\n");
	}

	return 0;
}

static int
get_prop_charge_full(struct qpnp_chg_chip *chip)
{
	union power_supply_propval ret = {0,};

	if (chip->bms_psy) {
		chip->bms_psy->get_property(chip->bms_psy,
			  POWER_SUPPLY_PROP_CHARGE_FULL, &ret);
		return ret.intval;
	} else {
		pr_debug("No BMS supply registered return 0\n");
	}

	return 0;
}

#define DEFAULT_CAPACITY	50
static int
get_prop_capacity(struct qpnp_chg_chip *chip)
{
	union power_supply_propval ret = {0,};

	if (chip->fake_battery_soc >= 0)
		return chip->fake_battery_soc;

	if (chip->use_default_batt_values || !get_prop_batt_present(chip))
		return DEFAULT_CAPACITY;

	if (chip->bms_psy) {
		chip->bms_psy->get_property(chip->bms_psy,
			  POWER_SUPPLY_PROP_CAPACITY, &ret);
		if (ret.intval == 0) {
			if (!qpnp_chg_is_usb_chg_plugged_in(chip)
				&& !qpnp_chg_is_usb_chg_plugged_in(chip))
				pr_warn_ratelimited("Battery 0, CHG absent\n");
		}
		return ret.intval;
	} else {
		pr_debug("No BMS supply registered return 50\n");
	}

	/* return default capacity to avoid userspace
	 * from shutting down unecessarily */
	return DEFAULT_CAPACITY;
}

#define DEFAULT_TEMP		250
#define MAX_TOLERABLE_BATT_TEMP_DDC	680
static int
get_prop_batt_temp(struct qpnp_chg_chip *chip)
{
	int rc = 0;
	struct qpnp_vadc_result results;

	if (chip->use_default_batt_values || !get_prop_batt_present(chip))
		return DEFAULT_TEMP;

	rc = qpnp_vadc_read(chip->vadc_dev, LR_MUX1_BATT_THERM, &results);
	if (rc) {
		pr_debug("Unable to read batt temperature rc=%d\n", rc);
		return 0;
	}
	pr_debug("get_bat_temp %d %lld\n",
		results.adc_code, results.physical);

	return (int)results.physical;
}

static int get_prop_cycle_count(struct qpnp_chg_chip *chip)
{
	union power_supply_propval ret = {0,};

	if (chip->bms_psy)
		chip->bms_psy->get_property(chip->bms_psy,
			  POWER_SUPPLY_PROP_CYCLE_COUNT, &ret);
	return ret.intval;
}

static int get_prop_vchg_loop(struct qpnp_chg_chip *chip)
{
	u8 buck_sts;
	int rc;

	rc = qpnp_chg_read(chip, &buck_sts, INT_RT_STS(chip->buck_base), 1);

	if (rc) {
		pr_err("spmi read failed: addr=%03X, rc=%d\n",
				INT_RT_STS(chip->buck_base), rc);
		return rc;
	}
	pr_debug("buck usb sts 0x%x\n", buck_sts);

	return (buck_sts & VCHG_LOOP_IRQ) ? 1 : 0;
}

static int get_prop_online(struct qpnp_chg_chip *chip)
{
	return qpnp_chg_is_batfet_closed(chip);
}

#define USB_MAX_CURRENT_MIN 2
#define VBATDET_RECHARGE_DELTA_MV 30
static void
qpnp_batt_external_power_changed(struct power_supply *psy)
{
	struct qpnp_chg_chip *chip = container_of(psy, struct qpnp_chg_chip,
								batt_psy);
	struct qpnp_somc_params *sp = &chip->somc_params;
	union power_supply_propval ret = {0,};
	int usb_current_max;

	if (!chip)
		return;

	if (!chip->bms_psy)
		chip->bms_psy = power_supply_get_by_name("bms");

	if (!chip->bms_psy || !chip->usb_psy)
		return;

	if (sp && sp->enable_stop_charging_at_low_battery) {
		int current_ua;

		chip->bms_psy->get_property(chip->bms_psy,
			  POWER_SUPPLY_PROP_CAPACITY, &ret);

		current_ua = get_prop_current_now(chip);

		if (ret.intval == 0 && current_ua > 0) {
			pr_info("Disabled charging since detected soc=0 " \
				"current %d uA > 0\n", current_ua);
			chip->charging_disabled = true;
			sp->charging_disabled_for_shutdown = true;
			qpnp_chg_disable_charge_with_batfet(chip,
							BATFET_CLOSE);
			if (qpnp_chg_is_usb_chg_plugged_in(chip))
				power_supply_set_online(chip->usb_psy, 0);
			if (qpnp_chg_is_dc_chg_plugged_in(chip))
				chip->somc_params.dcin_online = false;
		}
	}

	chip->usb_psy->get_property(chip->usb_psy,
			  POWER_SUPPLY_PROP_ONLINE, &ret);

	/* Only honour requests while USB is present */
	if (qpnp_chg_is_usb_chg_plugged_in(chip)) {
		chip->usb_psy->get_property(chip->usb_psy,
			  POWER_SUPPLY_PROP_CURRENT_MAX, &ret);
		usb_current_max = ret.intval / 1000;
		chip->prev_usb_max_ma = ret.intval;
		if (usb_current_max != chip->somc_params.usb_current_max) {
			if (usb_current_max <= USB_MAX_CURRENT_MIN &&
				!chip->use_default_batt_values &&
				get_prop_batt_present(chip)) {
				qpnp_chg_usb_suspend_enable(chip, 1);
				qpnp_chg_aicl_iusb_set(chip, 0);
			} else {
				qpnp_chg_usb_suspend_enable(chip, 0);
				qpnp_chg_aicl_iusb_set(chip, usb_current_max);
				if ((chip->flags & POWER_STAGE_WA)
				&& ((ret.intval / 1000) > USB_WALL_THRESHOLD_MA)
				&& !chip->power_stage_workaround_running
				&& chip->power_stage_workaround_enable) {
					chip->power_stage_workaround_running = true;
					pr_debug("usb wall chg inserted starting power stage workaround charger_monitor = %d\n",
						 charger_monitor);
					schedule_work(&chip->reduce_power_stage_work);
				}
			}
			chip->somc_params.usb_current_max = usb_current_max;
		}

	}
	if (!delayed_work_pending(&chip->somc_params.aicl_work) &&
	    (qpnp_chg_is_usb_chg_plugged_in(chip) ||
	     qpnp_chg_is_dc_chg_plugged_in(chip))) {
		pr_debug("Start aicl worker\n");
		schedule_delayed_work(
			&chip->somc_params.aicl_work,
			msecs_to_jiffies(AICL_LAUNCH_PERIOD_MS));
	}

	if (!delayed_work_pending(&chip->somc_params.health_check_work) &&
	    (qpnp_chg_is_usb_chg_plugged_in(chip) ||
	     qpnp_chg_is_dc_chg_plugged_in(chip))) {
		pr_debug("Start health check worker\n");
		chip->somc_params.first_start_health_check = true;
		schedule_delayed_work(
			&chip->somc_params.health_check_work,
			msecs_to_jiffies(HEALTH_CHECK_PERIOD_MS));
	}

	if (chip->somc_params.resume_delta_soc) {
		chip->bms_psy->get_property(chip->bms_psy,
			  POWER_SUPPLY_PROP_CAPACITY, &ret);
		if (!wake_lock_active(&chip->eoc_wake_lock) &&
			chip->chg_done && ret.intval <=
			MAX_SOC_CHARGE_LEVEL -
			chip->somc_params.resume_delta_soc) {
			wake_lock(&chip->eoc_wake_lock);
			chip->chg_done = false;
			chip->somc_params.resume_charging = true;
			pr_info("Start recharging\n");
			/* Prevent BAT_FET_OPEN during recharging */
			qpnp_chg_vbatdet_set(chip, chip->max_voltage_mv +
						VBATDET_RECHARGE_DELTA_MV);
			qpnp_chg_enable_charge(chip,
					!chip->charging_disabled);
			schedule_delayed_work(&chip->eoc_work,
				msecs_to_jiffies(EOC_CHECK_PERIOD_MS));
		}
	}
	pr_debug("end of power supply changed\n");
	pr_debug("psy changed batt_psy\n");
	power_supply_changed(&chip->batt_psy);
}

static int
qpnp_batt_power_get_property(struct power_supply *psy,
				       enum power_supply_property psp,
				       union power_supply_propval *val)
{
	struct qpnp_chg_chip *chip = container_of(psy, struct qpnp_chg_chip,
								batt_psy);

	switch (psp) {
	case POWER_SUPPLY_PROP_STATUS:
		val->intval = get_prop_batt_status(chip);
		chip->somc_params.prev_status = val->intval;
		break;
	case POWER_SUPPLY_PROP_CHARGE_TYPE:
		val->intval = get_prop_charge_type(chip);
		break;
	case POWER_SUPPLY_PROP_HEALTH:
		val->intval = get_prop_batt_health(chip);
		break;
	case POWER_SUPPLY_PROP_PRESENT:
		val->intval = get_prop_batt_present(chip);
		break;
	case POWER_SUPPLY_PROP_TECHNOLOGY:
		val->intval = POWER_SUPPLY_TECHNOLOGY_LION;
		break;
	case POWER_SUPPLY_PROP_VOLTAGE_MAX_DESIGN:
		val->intval = chip->max_voltage_mv * 1000;
		break;
	case POWER_SUPPLY_PROP_VOLTAGE_MIN_DESIGN:
		val->intval = chip->min_voltage_mv * 1000;
		break;
	case POWER_SUPPLY_PROP_VOLTAGE_NOW:
		val->intval = get_prop_battery_voltage_now(chip);
		break;
	case POWER_SUPPLY_PROP_VOLTAGE_OCV:
		val->intval = chip->insertion_ocv_uv;
		break;
	case POWER_SUPPLY_PROP_TEMP:
		val->intval = get_prop_batt_temp(chip);
		break;
	case POWER_SUPPLY_PROP_COOL_TEMP:
		val->intval = chip->cool_bat_decidegc;
		break;
	case POWER_SUPPLY_PROP_WARM_TEMP:
		val->intval = chip->warm_bat_decidegc;
		break;
	case POWER_SUPPLY_PROP_CAPACITY:
		val->intval = get_prop_capacity(chip);
		break;
	case POWER_SUPPLY_PROP_CURRENT_NOW:
		val->intval = -get_prop_current_now(chip);
		break;
	case POWER_SUPPLY_PROP_CHARGE_FULL_DESIGN:
		val->intval = get_prop_full_design(chip);
		break;
	case POWER_SUPPLY_PROP_CHARGE_FULL:
		val->intval = get_prop_charge_full(chip);
		break;
	case POWER_SUPPLY_PROP_CHARGING_ENABLED:
		val->intval = !(chip->charging_disabled);
		break;
	case POWER_SUPPLY_PROP_SYSTEM_TEMP_LEVEL:
		val->intval = chip->therm_lvl_sel;
		break;
	case POWER_SUPPLY_PROP_CYCLE_COUNT:
		val->intval = get_prop_cycle_count(chip);
		break;
	case POWER_SUPPLY_PROP_INPUT_VOLTAGE_REGULATION:
		val->intval = get_prop_vchg_loop(chip);
		break;
	case POWER_SUPPLY_PROP_INPUT_CURRENT_MAX:
		val->intval = qpnp_chg_usb_iusbmax_get(chip) * 1000;
		break;
	case POWER_SUPPLY_PROP_INPUT_CURRENT_TRIM:
		val->intval = qpnp_chg_iusb_trim_get(chip);
		break;
	case POWER_SUPPLY_PROP_INPUT_CURRENT_SETTLED:
		val->intval = chip->aicl_settled;
		break;
	case POWER_SUPPLY_PROP_VOLTAGE_MIN:
		val->intval = qpnp_chg_vinmin_get(chip) * 1000;
		break;
	case POWER_SUPPLY_PROP_ONLINE:
		val->intval = get_prop_online(chip);
		break;
	case POWER_SUPPLY_PROP_ENABLE_STOP_CHARGING_AT_LOW_BATTERY:
		val->intval =
			chip->somc_params.enable_stop_charging_at_low_battery;
		break;
	default:
		return -EINVAL;
	}

	return 0;
}

#define BTC_CONFIG_ENABLED	BIT(7)
#define BTC_COLD		BIT(1)
#define BTC_HOT			BIT(0)
static int
qpnp_chg_bat_if_configure_btc(struct qpnp_chg_chip *chip)
{
	u8 btc_cfg = 0, mask = 0;

	/* Do nothing if battery peripheral not present */
	if (!chip->bat_if_base)
		return 0;

	if ((chip->hot_batt_p == HOT_THD_25_PCT)
			|| (chip->hot_batt_p == HOT_THD_35_PCT)) {
		btc_cfg |= btc_value[chip->hot_batt_p];
		mask |= BTC_HOT;
	}

	if ((chip->cold_batt_p == COLD_THD_70_PCT) ||
			(chip->cold_batt_p == COLD_THD_80_PCT)) {
		btc_cfg |= btc_value[chip->cold_batt_p];
		mask |= BTC_COLD;
	}

	if (chip->btc_disabled)
		mask |= BTC_CONFIG_ENABLED;

	return qpnp_chg_masked_write(chip,
			chip->bat_if_base + BAT_IF_BTC_CTRL,
			mask, btc_cfg, 1);
}

#define QPNP_CHG_IBATSAFE_MIN_MA		200
#define QPNP_CHG_IBATSAFE_MAX_MA		3000
#define QPNP_CHG_I_STEP_MA		50
#define QPNP_CHG_I_MIN_MA		100
#define QPNP_CHG_I_MASK			0x3F
static int
qpnp_chg_ibatsafe_set(struct qpnp_chg_chip *chip, int safe_current)
{
	u8 temp;

	if (safe_current < QPNP_CHG_IBATSAFE_MIN_MA
			|| safe_current > QPNP_CHG_IBATSAFE_MAX_MA) {
		pr_err("bad mA=%d asked to set\n", safe_current);
		return -EINVAL;
	}

	temp = safe_current / QPNP_CHG_I_STEP_MA;
	return qpnp_chg_masked_write(chip,
			chip->chgr_base + CHGR_IBAT_SAFE,
			QPNP_CHG_I_MASK, temp, 1);
}

#define QPNP_CHG_ITERM_MIN_MA		100
#define QPNP_CHG_ITERM_MAX_MA		250
#define QPNP_CHG_ITERM_STEP_MA		50
#define QPNP_CHG_ITERM_MASK			0x03
static int
qpnp_chg_ibatterm_set(struct qpnp_chg_chip *chip, int term_current)
{
	u8 temp;

	if (term_current < QPNP_CHG_ITERM_MIN_MA
			|| term_current > QPNP_CHG_ITERM_MAX_MA) {
		pr_err("bad mA=%d asked to set\n", term_current);
		return -EINVAL;
	}

	temp = (term_current - QPNP_CHG_ITERM_MIN_MA)
				/ QPNP_CHG_ITERM_STEP_MA;
	return qpnp_chg_masked_write(chip,
			chip->chgr_base + CHGR_IBAT_TERM_CHGR,
			QPNP_CHG_ITERM_MASK, temp, 1);
}

#define QPNP_CHG_IBATMAX_MIN	50
#define QPNP_CHG_IBATMAX_MAX	3250
static int
qpnp_chg_ibatmax_set(struct qpnp_chg_chip *chip, int chg_current)
{
	u8 temp;

	if (chg_current < QPNP_CHG_IBATMAX_MIN
			|| chg_current > QPNP_CHG_IBATMAX_MAX) {
		pr_err("bad mA=%d asked to set\n", chg_current);
		return -EINVAL;
	}
	temp = chg_current / QPNP_CHG_I_STEP_MA;
	return qpnp_chg_masked_write(chip, chip->chgr_base + CHGR_IBAT_MAX,
			QPNP_CHG_I_MASK, temp, 1);
}

#define QPNP_CHG_TCHG_MASK	0x7F
#define QPNP_CHG_TCHG_MIN	4
#define QPNP_CHG_TCHG_MAX	512
#define QPNP_CHG_TCHG_STEP	4
static int qpnp_chg_tchg_max_set(struct qpnp_chg_chip *chip, int minutes)
{
	u8 temp;

	if (minutes < QPNP_CHG_TCHG_MIN || minutes > QPNP_CHG_TCHG_MAX) {
		pr_err("bad max minutes =%d asked to set\n", minutes);
		return -EINVAL;
	}

	temp = (minutes - 1)/QPNP_CHG_TCHG_STEP;
	return qpnp_chg_masked_write(chip, chip->chgr_base + CHGR_TCHG_MAX,
			QPNP_CHG_TCHG_MASK, temp, 1);
}

static int
qpnp_chg_vddsafe_set(struct qpnp_chg_chip *chip, int voltage)
{
	u8 temp;

	if (voltage < QPNP_CHG_V_MIN_MV
			|| voltage > QPNP_CHG_V_MAX_MV) {
		pr_err("bad mV=%d asked to set\n", voltage);
		return -EINVAL;
	}
	temp = (voltage - QPNP_CHG_V_MIN_MV) / QPNP_CHG_V_STEP_MV;
	pr_debug("voltage=%d setting %02x\n", voltage, temp);
	return qpnp_chg_write(chip, &temp,
		chip->chgr_base + CHGR_VDD_SAFE, 1);
}

#define BOOST_MIN_UV	4200000
#define BOOST_MAX_UV	5500000
#define BOOST_STEP_UV	50000
#define BOOST_MIN	16
#define N_BOOST_V	((BOOST_MAX_UV - BOOST_MIN_UV) / BOOST_STEP_UV + 1)
static int
qpnp_boost_vset(struct qpnp_chg_chip *chip, int voltage)
{
	u8 reg = 0;

	if (voltage < BOOST_MIN_UV || voltage > BOOST_MAX_UV) {
		pr_err("invalid voltage requested %d uV\n", voltage);
		return -EINVAL;
	}

	reg = DIV_ROUND_UP(voltage - BOOST_MIN_UV, BOOST_STEP_UV) + BOOST_MIN;

	pr_debug("voltage=%d setting %02x\n", voltage, reg);
	return qpnp_chg_write(chip, &reg, chip->boost_base + BOOST_VSET, 1);
}

static int
qpnp_boost_vget_uv(struct qpnp_chg_chip *chip)
{
	int rc;
	u8 boost_reg;

	rc = qpnp_chg_read(chip, &boost_reg,
		 chip->boost_base + BOOST_VSET, 1);
	if (rc) {
		pr_err("failed to read BOOST_VSET rc=%d\n", rc);
		return rc;
	}

	if (boost_reg < BOOST_MIN) {
		pr_err("Invalid reading from 0x%x\n", boost_reg);
		return -EINVAL;
	}

	return BOOST_MIN_UV + ((boost_reg - BOOST_MIN) * BOOST_STEP_UV);
}

static void
qpnp_chg_set_appropriate_vbatdet(struct qpnp_chg_chip *chip)
{
	if (chip->bat_is_cool)
		qpnp_chg_vbatdet_set(chip, chip->cool_bat_mv
			- chip->resume_delta_mv);
	else if (chip->bat_is_warm)
		/* Setting (max - delta) is for prevent batfet open */
		qpnp_chg_vbatdet_set(chip, chip->max_voltage_mv
			- chip->resume_delta_mv);
	else
		qpnp_chg_vbatdet_set(chip, chip->max_voltage_mv
			- chip->resume_delta_mv);
}

#define QPNP_CHG_IDC_MAX_MASK			0x1F
static int
qpnp_chg_idcmax_get(struct qpnp_chg_chip *chip, int *mA)
{
	int rc = 0;
	u8 dc_reg = 0;

	rc = qpnp_chg_read(chip, &dc_reg,
		chip->dc_chgpth_base + CHGR_I_MAX_REG, 1);
	if (rc) {
		pr_err("idc_max read failed: rc = %d\n", rc);
		return rc;
	}
	dc_reg &= QPNP_CHG_IDC_MAX_MASK;

	if (dc_reg == 0x00)
		*mA = QPNP_CHG_I_MAX_MIN_100;
	else if (dc_reg == 0x01)
		*mA = QPNP_CHG_I_MAX_MIN_150;
	else
		*mA = (int)dc_reg * QPNP_CHG_I_MAXSTEP_MA;

	return rc;
}

#define QPNP_CHG_IUSB_MAX_MASK			0x1F
static int
qpnp_chg_iusbmax_get(struct qpnp_chg_chip *chip, int *mA)
{
	int rc = 0;
	u8 usb_reg = 0;

	rc = qpnp_chg_read(chip, &usb_reg,
		chip->usb_chgpth_base + CHGR_I_MAX_REG, 1);
	if (rc) {
		pr_err("iusb_max read failed: rc = %d\n", rc);
		return rc;
	}
	usb_reg &= QPNP_CHG_IUSB_MAX_MASK;

	if (usb_reg == 0x00)
		*mA = QPNP_CHG_I_MAX_MIN_100;
	else if (usb_reg == 0x01)
		*mA = QPNP_CHG_I_MAX_MIN_150;
	else
		*mA = (int)usb_reg * QPNP_CHG_I_MAXSTEP_MA;

	return rc;
}

static int
qpnp_chg_ibatmax_get(struct qpnp_chg_chip *chip, int *ibat_ma)
{
	u8 temp;
	int rc;

	rc = qpnp_chg_read(chip, &temp, chip->chgr_base + CHGR_IBAT_MAX, 1);
	if (rc) {
		pr_err("rc = %d while reading ibat max\n", rc);
		*ibat_ma = 0;
		return rc;
	}
	*ibat_ma = (int)(temp & QPNP_CHG_I_MASK) * QPNP_CHG_I_STEP_MA;
	pr_debug("ibat_max = %d ma\n", *ibat_ma);
	return 0;
}

#define QPNP_CHG_VBATDET_MASK 0x7f
static int
qpnp_chg_vbatdet_get(struct qpnp_chg_chip *chip, int *vbatdet_mv)
{
	u8 temp;
	int rc;

	rc = qpnp_chg_read(chip, &temp, chip->chgr_base + CHGR_VBAT_DET, 1);
	if (rc) {
		pr_err("rc = %d while reading vbat_det\n", rc);
		*vbatdet_mv = 0;
		return rc;
	}
	*vbatdet_mv = (int)(temp & QPNP_CHG_VBATDET_MASK) *
			QPNP_CHG_VBATDET_STEP_MV + QPNP_CHG_VBATDET_MIN_MV;
	pr_debug("vbatdet= %d mv\n", *vbatdet_mv);
	return 0;
}

static int
qpnp_chg_vddmax_get(struct qpnp_chg_chip *chip, int *voltage)
{
	u8 temp;
	int rc;

	rc = qpnp_chg_read(chip, &temp, chip->chgr_base + CHGR_VDD_MAX, 1);
	if (rc) {
		pr_err("rc = %d while reading vdd max\n", rc);
		*voltage = 0;
		return rc;
	}
	*voltage = (int)temp * QPNP_CHG_V_STEP_MV + QPNP_CHG_V_MIN_MV;
	pr_debug("voltage= %d mv\n", *voltage);
	return 0;
}

static int
qpnp_chg_smbb_frequency_1p6MHz_set(struct qpnp_chg_chip *chip)
{
	int rc = 0;

	/* frequency 1.6MHz */
	rc = qpnp_chg_masked_write(chip, chip->chgr_base + 0x750,
		0xFF, 0x0B, 1);
	if (rc) {
		pr_err("failed setting frequency 1.6MHz rc=%d\n", rc);
		goto out;
	}

	/* max duty unlimit */
	rc = qpnp_chg_masked_write(chip, chip->chgr_base + 0x1D0,
		0xFF, 0xA5, 1);
	if (rc) {
		pr_err("failed setting max duty unlimit 0x11D0 rc=%d\n", rc);
		goto out;
	}
	rc = qpnp_chg_masked_write(chip, chip->chgr_base + 0x1E6,
		0xFF, 0x00, 1);
	if (rc)
		pr_err("failed setting max duty unlimit 0x11E6 rc=%d\n", rc);

out:
	return rc;
}

static void
check_unplug_wakelock(struct qpnp_chg_chip *chip)
{
	if (!qpnp_chg_is_usb_chg_plugged_in(chip) &&
		!qpnp_chg_is_dc_chg_plugged_in(chip)) {
		pr_debug("Set unplug wake_lock\n");
		wake_lock_timeout(&chip->somc_params.unplug_wake_lock,
				UNPLUG_WAKELOCK_TIME_SEC);
	}
}

static void
clear_safety_timer_chg_failed(struct qpnp_chg_chip *chip)
{
	int rc = 0;

	pr_info("clear CHG_FAILED_IRQ triggered\n");
	rc = qpnp_chg_masked_write(chip,
		chip->chgr_base + CHGR_CHG_FAILED,
		CHGR_CHG_FAILED_BIT,
		CHGR_CHG_FAILED_BIT, 1);
	if (rc)
		pr_err("Failed to write chg_fail clear bit!\n");
}

static void
notify_input_chg_unplug(struct qpnp_chg_chip *chip, bool value)
{
	if (chip->somc_params.chg_unplug_key) {
		input_report_key(chip->somc_params.chg_unplug_key,
				 KEY_F24, value ? 1 : 0);
		input_sync(chip->somc_params.chg_unplug_key);
	}
}

#define OVP_THRESHOLD_VOLTAGE_UV 6500000
static bool
check_if_over_voltage(struct qpnp_chg_chip *chip)
{
	int dcin_rc = -1;
	int usbin_rc = -1;
	struct qpnp_vadc_result dcin_res;
	struct qpnp_vadc_result usbin_res;

	if (chip->dc_present) {
		dcin_rc = qpnp_vadc_read(chip->vadc_dev, DCIN, &dcin_res);
		if (dcin_rc) {
			pr_err("Unable to dcin read vadc rc=%d\n", dcin_rc);
		} else if (dcin_res.physical >= OVP_THRESHOLD_VOLTAGE_UV) {
			pr_info("detected OVP in DCIN %lld\n",
				dcin_res.physical);
			return true;
		}
	}

	if (chip->usb_present) {
		usbin_rc = qpnp_vadc_read(chip->vadc_dev, USBIN, &usbin_res);
		if (usbin_rc) {
			pr_err("Unable to usbin read vadc rc=%d\n", usbin_rc);
		} else if (usbin_res.physical >= OVP_THRESHOLD_VOLTAGE_UV) {
			pr_info("detected OVP in USB %lld\n",
				usbin_res.physical);
			return true;
		}
	}

	return false;
}

static void
qpnp_ovp_check_work(struct work_struct *work)
{
	struct qpnp_chg_chip *chip = container_of(work,
		struct qpnp_chg_chip, somc_params.ovp_check_work);

	if (check_if_over_voltage(chip)) {
		pr_info("Disabled charging since detected OVP\n");
		chip->somc_params.ovp_chg_dis = true;
		qpnp_chg_disable_charge_with_batfet(chip, BATFET_CLOSE);
		qpnp_chg_usb_suspend_enable(chip, 1);
	}
}

static int
qpnp_chg_get_target_voltage(struct qpnp_chg_chip *chip)
{
	int mv;

	if (chip->bat_is_cool)
		mv = chip->cool_bat_mv;
	else if (chip->bat_is_warm)
		mv = chip->warm_bat_mv;
	else
		mv = chip->max_voltage_mv;
	return mv;
}

static int
qpnp_chg_pause_chg(struct qpnp_chg_chip *chip, int pause)
{
	return qpnp_chg_masked_write(chip, chip->chgr_base + CHGR_CHG_CTRL,
			CHGR_CHG_PAUSE,
			pause ? CHGR_CHG_PAUSE : 0, 1);
}

static void
qpnp_health_check_work(struct work_struct *work)
{
	struct delayed_work *dwork = to_delayed_work(work);
	struct qpnp_chg_chip *chip = container_of(dwork,
					struct qpnp_chg_chip,
					somc_params.health_check_work);
	int vbat_mv = 0;
	int target_mv = 0;
	static int stop_count;
	static int start_count;
	int wa_rb = chip->somc_params.workaround_prevent_rb;

	if (!qpnp_chg_is_usb_chg_plugged_in(chip) &&
		!qpnp_chg_is_dc_chg_plugged_in(chip)) {
		stop_count = 0;
		start_count = 0;
		chip->somc_params.workaround_prevent_rb = false;
		pr_info("stopping worker usb/dc disconnected");
		goto health_check_work_exit;
	}

	chip->somc_params.last_health = get_prop_batt_health(chip);
	if (chip->somc_params.health_change) {
		chip->somc_params.health_change = false;
		power_supply_changed(&chip->batt_psy);
	}

	target_mv = qpnp_chg_get_target_voltage(chip);
	if (target_mv == chip->max_voltage_mv) {
		stop_count = 0;
		start_count = 0;
		chip->somc_params.workaround_prevent_rb = false;
		goto health_check_work_again;
	}

	vbat_mv = get_prop_battery_voltage_now(chip) / 1000;

	if (vbat_mv >= CHG_STOP_THRESHOLD_MV) {
		if (chip->somc_params.first_start_health_check ||
			++stop_count >= CHG_STOP_MAX_COUNT) {
			chip->somc_params.workaround_prevent_rb = true;
			stop_count = 0;
		}
		start_count = 0;
	} else if (vbat_mv < CHG_START_THRESHOLD_MV) {
		if (++start_count >= CHG_START_MAX_COUNT) {
			chip->somc_params.workaround_prevent_rb = false;
			start_count = 0;
		}
		stop_count = 0;
	} else {
		stop_count = 0;
		start_count = 0;
	}

health_check_work_again:
	chip->somc_params.first_start_health_check = false;
	schedule_delayed_work(&chip->somc_params.health_check_work,
		msecs_to_jiffies(HEALTH_CHECK_PERIOD_MS));

health_check_work_exit:
	if (wa_rb != chip->somc_params.workaround_prevent_rb) {
		if (chip->somc_params.workaround_prevent_rb) {
			pr_info("Pause charging\n");
			qpnp_chg_pause_chg(chip, 1);
		} else {
			pr_info("Resume charging\n");
			qpnp_chg_pause_chg(chip, 0);
		}
		power_supply_changed(&chip->batt_psy);
	}

	pr_debug("target=%d vbat=%d wa_rb=%d\n",
		target_mv, vbat_mv, chip->somc_params.workaround_prevent_rb);
	return;
}

static void
qpnp_smbb_sw_controlled_clk_work(struct work_struct *work)
{
	struct qpnp_chg_chip *chip = container_of(work,
		struct qpnp_chg_chip, somc_params.smbb_clk_work);
	int rc;
	u8 sec = 0xA5;
	u8 sw_ctrl = 0x07;

	chip->somc_params.workaround_batfet_close = true;
	qpnp_chg_disable_charge_with_batfet(chip, BATFET_CLOSE);

	pr_info("usb coarse det: SW clock\n");

	rc = qpnp_chg_write(chip, &sec,
			chip->misc_base + SEC_ACCESS, 1);
	if (rc) {
		pr_err("failed to write SEC_ACCESS rc=%d\n", rc);
		goto exit_sw_clk;
	}

	/* Enable SW controlled 19p2M clk */
	rc = qpnp_chg_write(chip, &sw_ctrl,
			chip->misc_base + 0xE2, 1);
	if (rc) {
		pr_err("failed to set SMBB SW control clk 19p2M:%d\n", rc);
		goto exit_sw_clk;
	}
exit_sw_clk:
	/* Schedule HW controlled clk */
	schedule_delayed_work(&chip->somc_params.smbb_hw_clk_work,
		round_jiffies_relative(msecs_to_jiffies
			(SMBB_HW_CONTROLLED_CLK_MS)));

}

static void
qpnp_smbb_hw_clk_work(struct work_struct *work)
{
	struct delayed_work *dwork = to_delayed_work(work);
	struct qpnp_chg_chip *chip = container_of(dwork,
					struct qpnp_chg_chip,
					somc_params.smbb_hw_clk_work);
	int rc;
	u8 sec = 0xA5;
	u8 hw_ctrl = 0x0;

	pr_info("usb coarse det: HW clock\n");

	rc = qpnp_chg_write(chip, &sec,
			chip->misc_base + SEC_ACCESS, 1);
	if (rc) {
		pr_err("failed to write SEC_ACCESS rc=%d\n", rc);
		goto exit_hw_clk;
	}

	/* HW controlled clk */
	rc = qpnp_chg_write(chip, &hw_ctrl,
			chip->misc_base + 0xE2, 1);
	if (rc) {
		pr_err("failed to set SMBB HW controlled clk :%d\n", rc);
		goto exit_hw_clk;
	}
exit_hw_clk:
	qpnp_chg_enable_charge(chip, !chip->charging_disabled);
	chip->somc_params.workaround_batfet_close = false;
}


static void
qpnp_chg_aicl_set_work(struct work_struct *work)
{
	struct qpnp_chg_chip *chip = container_of(work,
		struct qpnp_chg_chip, somc_params.aicl_set_work);
	int rc;

	rc = qpnp_chg_iusbmax_set(chip, chip->somc_params.iusb.set);
	if (rc)
		pr_err("IUSB_MAX setting failed: rc = %d\n", rc);
}

#define ENABLE_REG_BOOST_DELAYED_MS	50
static void
qpnp_enable_reg_boost_delayed_work(struct work_struct *work)
{
	struct delayed_work *dwork = to_delayed_work(work);
	struct qpnp_chg_chip *chip = container_of(dwork,
					struct qpnp_chg_chip,
					somc_params.enable_reg_boost_delayed);

	chip->somc_params.enabling_regulator_boost = false;
}

static void
qpnp_chg_exec_rb_workaround(struct qpnp_chg_chip *chip)
{
	qpnp_chg_disable_charge_with_batfet(chip, BATFET_CLOSE);
	schedule_delayed_work(&chip->arb_stop_work,
		msecs_to_jiffies(ARB_STOP_WORK_MS));
}

static void
qpnp_chg_aicl_iusb_set(struct qpnp_chg_chip *chip, int limit_ma)
{
	unsigned long flags;

	pr_debug("Set limit = %d\n", limit_ma);

	spin_lock_irqsave(&aicl_lock, flags);
	if (limit_ma != NO_CHANGE_LIMIT)
		chip->somc_params.iusb.limit = limit_ma;
	chip->somc_params.iusb.set = QPNP_CHG_I_MAX_MIN_100;
	spin_unlock_irqrestore(&aicl_lock, flags);
}

static void
qpnp_chg_aicl_idc_set(struct qpnp_chg_chip *chip, int limit_ma)
{
	unsigned long flags;

	pr_debug("Set limit = %d\n", limit_ma);

	spin_lock_irqsave(&aicl_lock, flags);
	if (limit_ma != NO_CHANGE_LIMIT)
		chip->somc_params.idc.limit = limit_ma;
	chip->somc_params.idc.set = QPNP_CHG_I_MAX_MIN_100;
	spin_unlock_irqrestore(&aicl_lock, flags);
}

static int
qpnp_chg_current_step_increase(struct qpnp_chg_chip *chip, int ma)
{
	switch (ma) {
	case QPNP_CHG_I_MAX_MIN_100:
		ma = QPNP_CHG_I_MAX_MIN_150;
		break;
	case QPNP_CHG_I_MAX_MIN_150:
		ma = QPNP_CHG_I_MAX_MIN_200;
		break;
	default:
		ma += QPNP_CHG_I_MAXSTEP_MA;
		break;
	}
	if (ma > QPNP_CHG_I_MAX_MAX_MA)
		ma = QPNP_CHG_I_MAX_MAX_MA;
	return ma;
}

#define BMS_SIGN_BIT		BIT(7)
static void
qpnp_chg_check_unpluged_charger(struct qpnp_chg_chip *chip)
{
	int rc;
	u8 ibat_sts;
	u8 chg_gone_sts;

	pr_debug("checking unplugged charger.\n");

	rc = qpnp_chg_read(chip, &ibat_sts,
		chip->chgr_base + CHGR_IBAT_STS, 1);
	if (!rc)
		rc = qpnp_chg_read(chip, &chg_gone_sts,
			INT_RT_STS(chip->usb_chgpth_base), 1);

	if (!rc && !(ibat_sts & BMS_SIGN_BIT) &&
		(chg_gone_sts & CHG_GONE_IRQ) &&
		!chip->somc_params.charging_disabled_for_shutdown &&
		!chip->somc_params.charging_disabled_for_therm &&
		!chip->somc_params.workaround_batfet_close) {
		pr_info("Assume reverse boost issue happens\n");
		chip->somc_params.kick_rb_workaround = true;
		qpnp_chg_exec_rb_workaround(chip);
	}
}
static int
qpnp_chg_vchg_get(struct qpnp_chg_chip *chip, int *ma)
{
	int rc;
	struct qpnp_vadc_result results;

	rc = qpnp_vadc_read(chip->vadc_dev, VCHG_SNS, &results);
	if (rc) {
		pr_err("VCHG read failed: rc=%d\n", rc);
		return rc;
	}
	*ma = (int)results.physical / 1000;
	return 0;
}

#define VCHG_AICL_THRESHOLD	4200
static int
qpnp_chg_somc_aicl(struct qpnp_chg_chip *chip)
{
	unsigned long flags;
	int idc_ma = 0;
	int iusb_ma = 0;
	int vchg_mv = 0;
	int dc_present;
	int rc;
	bool aicl_working = false;

	rc = qpnp_chg_vchg_get(chip, &vchg_mv);
	if (rc)
		goto aicl_exit;

	spin_lock_irqsave(&aicl_lock, flags);

	iusb_ma = chip->somc_params.iusb.set;
	idc_ma = chip->somc_params.idc.set;

	/*
	 * If aicl worker is started and usb max current is not passed from
	 * usb driver, set the flag true to avoid checking unplugged charger.
	 */
	if (qpnp_chg_is_usb_chg_plugged_in(chip) &&
		!qpnp_chg_is_dc_chg_plugged_in(chip) &&
		!chip->somc_params.iusb.limit) {
		pr_debug("Max current is not passed.\n");
		aicl_working = true;
		goto aicl_unlock;
	}

	pr_debug("iusb/idc/iusb_lim/idc_lim/vchg/vchg_th: %d,%d,%d,%d,%d,%d\n",
		iusb_ma, idc_ma,
		chip->somc_params.iusb.limit, chip->somc_params.idc.limit,
		vchg_mv, VCHG_AICL_THRESHOLD);

	/* AICL in IDC */
	dc_present = qpnp_chg_is_dc_chg_plugged_in(chip);
	if (dc_present &&
		idc_ma < chip->somc_params.idc.limit &&
		vchg_mv > VCHG_AICL_THRESHOLD) {
		chip->somc_params.idc.set =
			qpnp_chg_current_step_increase(chip, idc_ma);
		aicl_working = true;
	}

	if (dc_present)
		goto aicl_unlock;

	/* AICL in IUSB */
	if (qpnp_chg_is_usb_chg_plugged_in(chip) &&
		iusb_ma < chip->somc_params.iusb.limit &&
		vchg_mv > VCHG_AICL_THRESHOLD) {
		chip->somc_params.iusb.set =
			qpnp_chg_current_step_increase(chip, iusb_ma);
		aicl_working = true;
	}
aicl_unlock:
	spin_unlock_irqrestore(&aicl_lock, flags);

	if (chip->somc_params.idc.set != idc_ma) {
		rc = qpnp_chg_idcmax_set(chip, chip->somc_params.idc.set);
		if (!rc) {
			pr_debug("Increased IDC_MAX: %d -> %d\n",
				idc_ma, chip->somc_params.idc.set);
		} else {
			pr_err("IDC_MAX setting failed: rc = %d\n", rc);
			chip->somc_params.idc.set = idc_ma;
		}
	}
	if (chip->somc_params.iusb.set != iusb_ma) {
		rc = qpnp_chg_iusbmax_set(chip, chip->somc_params.iusb.set);
		if (!rc) {
			pr_debug("Increased IUSB_MAX: %d -> %d\n",
				iusb_ma, chip->somc_params.iusb.set);
		} else {
			pr_err("IUSB_MAX setting failed: rc = %d\n", rc);
			chip->somc_params.iusb.set = iusb_ma;
		}
	}

aicl_exit:
	return aicl_working;
}

#define DISC_DETECT_COUNT_MAX 3

static void
qpnp_chg_aicl_work(struct work_struct *work)
{
	struct delayed_work *dwork = to_delayed_work(work);
	struct qpnp_chg_chip *chip = container_of(dwork, struct qpnp_chg_chip,
				somc_params.aicl_work);
	int aicl_working = false;
	int period_ms;

	if (!qpnp_chg_is_usb_chg_plugged_in(chip) &&
		!qpnp_chg_is_dc_chg_plugged_in(chip)) {
		if (++chip->somc_params.disconnect_count >=
			DISC_DETECT_COUNT_MAX) {
			chip->somc_params.kick_rb_workaround = false;
			chip->somc_params.disconnect_count = 0;
			power_supply_set_present(chip->usb_psy, 0);
			power_supply_set_present(&chip->dc_psy, 0);
			pr_info("stopping worker usb/dc disconnected");
			goto aicl_work_exit;
		}
	} else {
		chip->somc_params.disconnect_count = 0;
	}

	if (chip->somc_params.kick_rb_workaround) {
		pr_info("Retry worker\n");
		goto aicl_work_again;
	}

	/* If AICL is working, skip unplug check */
	aicl_working = qpnp_chg_somc_aicl(chip);
	if (!aicl_working)
		qpnp_chg_check_unpluged_charger(chip);

aicl_work_again:
	period_ms = aicl_working ? AICL_LAUNCH_PERIOD_MS : AICL_PERIOD_MS;
	schedule_delayed_work(&chip->somc_params.aicl_work,
		msecs_to_jiffies(period_ms));

aicl_work_exit:
	return;
}

static void create_dock_event(struct qpnp_chg_chip *chip,
				enum dock_state_event event)
{
	struct qpnp_somc_params *sp = &chip->somc_params;

	if (sp->dock_event != event) {
		wake_lock_timeout(&sp->dock_lock, HZ / 2);
		switch_set_state(&sp->swdev, event);
		sp->dock_event = event;
		pr_debug("dock_event = %d\n", sp->dock_event);
	}
}

static void dock_worker(struct work_struct *work)
{
	struct qpnp_chg_chip *chip = container_of(work,
				struct qpnp_chg_chip,
				somc_params.dock_work);

	if (chip->somc_params.enabling_regulator_boost)
		return;

	if (chip->dc_present)
		create_dock_event(chip, CHG_DOCK_DESK);
	else
		create_dock_event(chip, CHG_DOCK_UNDOCK);
}

#define IBAT_TRIM_TGT_MA		500
#define IBAT_TRIM_OFFSET_MASK		0x7F
#define IBAT_TRIM_GOOD_BIT		BIT(7)
#define IBAT_TRIM_LOW_LIM		20
#define IBAT_TRIM_HIGH_LIM		114
#define IBAT_TRIM_MEAN			64

static void
qpnp_chg_trim_ibat(struct qpnp_chg_chip *chip, u8 ibat_trim)
{
	int ibat_now_ma, ibat_diff_ma, rc;
	struct qpnp_iadc_result i_result;
	enum qpnp_iadc_channels iadc_channel;

	iadc_channel = chip->use_external_rsense ?
				EXTERNAL_RSENSE : INTERNAL_RSENSE;
	rc = qpnp_iadc_read(chip->iadc_dev, iadc_channel, &i_result);
	if (rc) {
		pr_err("Unable to read bat rc=%d\n", rc);
		return;
	}

	ibat_now_ma = i_result.result_ua / 1000;

	if (qpnp_chg_is_ibat_loop_active(chip)) {
		ibat_diff_ma = ibat_now_ma - IBAT_TRIM_TGT_MA;

		if (abs(ibat_diff_ma) > 50) {
			ibat_trim += (ibat_diff_ma / 20);
			ibat_trim &= IBAT_TRIM_OFFSET_MASK;
			/* reject new ibat_trim if it is outside limits */
			if (!is_within_range(ibat_trim, IBAT_TRIM_LOW_LIM,
						IBAT_TRIM_HIGH_LIM))
				return;
		}
		ibat_trim |= IBAT_TRIM_GOOD_BIT;
		rc = qpnp_chg_write(chip, &ibat_trim,
				chip->buck_base + BUCK_CTRL_TRIM3, 1);
		if (rc)
			pr_err("failed to set IBAT_TRIM rc=%d\n", rc);

		pr_debug("ibat_now=%dmA, itgt=%dmA, ibat_diff=%dmA, ibat_trim=%x\n",
					ibat_now_ma, IBAT_TRIM_TGT_MA,
					ibat_diff_ma, ibat_trim);
	} else {
		pr_debug("ibat loop not active - cannot calibrate ibat\n");
	}
}

static int
qpnp_chg_input_current_settled(struct qpnp_chg_chip *chip)
{
	int rc, ibat_max_ma;
	u8 reg, chgr_sts, ibat_trim, i;

	chip->aicl_settled = true;

	/*
	 * Perform the ibat calibration.
	 * This is for devices which have a IBAT_TRIM error
	 * which can show IBAT_MAX out of spec.
	 */
	if (!chip->ibat_calibration_enabled)
		return 0;

	if (chip->type != SMBB)
		return 0;

	rc = qpnp_chg_read(chip, &reg,
			chip->buck_base + BUCK_CTRL_TRIM3, 1);
	if (rc) {
		pr_err("failed to read BUCK_CTRL_TRIM3 rc=%d\n", rc);
		return rc;
	}
	if (reg & IBAT_TRIM_GOOD_BIT) {
		pr_debug("IBAT_TRIM_GOOD bit already set. Quitting!\n");
		return 0;
	}
	ibat_trim = reg & IBAT_TRIM_OFFSET_MASK;

	if (!is_within_range(ibat_trim, IBAT_TRIM_LOW_LIM,
					IBAT_TRIM_HIGH_LIM)) {
		pr_debug("Improper ibat_trim value=%x setting to value=%x\n",
						ibat_trim, IBAT_TRIM_MEAN);
		ibat_trim = IBAT_TRIM_MEAN;
		rc = qpnp_chg_masked_write(chip,
				chip->buck_base + BUCK_CTRL_TRIM3,
				IBAT_TRIM_OFFSET_MASK, ibat_trim, 1);
		if (rc) {
			pr_err("failed to set ibat_trim to %x rc=%d\n",
						IBAT_TRIM_MEAN, rc);
			return rc;
		}
	}

	rc = qpnp_chg_read(chip, &chgr_sts,
				INT_RT_STS(chip->chgr_base), 1);
	if (rc) {
		pr_err("failed to read interrupt sts rc=%d\n", rc);
		return rc;
	}
	if (!(chgr_sts & FAST_CHG_ON_IRQ)) {
		pr_debug("Not in fastchg\n");
		return rc;
	}

	/* save the ibat_max to restore it later */
	rc = qpnp_chg_ibatmax_get(chip, &ibat_max_ma);
	if (rc) {
		pr_debug("failed to save ibatmax rc=%d\n", rc);
		return rc;
	}

	rc = qpnp_chg_ibatmax_set(chip, IBAT_TRIM_TGT_MA);
	if (rc) {
		pr_err("failed to set ibatmax rc=%d\n", rc);
		return rc;
	}

	for (i = 0; i < 3; i++) {
		/*
		 * ibat settling delay - to make sure the BMS controller
		 * has sufficient time to sample ibat for the configured
		 * ibat_max
		 */
		msleep(20);
		if (qpnp_chg_is_ibat_loop_active(chip))
			qpnp_chg_trim_ibat(chip, ibat_trim);
		else
			pr_debug("ibat loop not active\n");

		/* read the adjusted ibat_trim for further adjustments */
		rc = qpnp_chg_read(chip, &ibat_trim,
			chip->buck_base + BUCK_CTRL_TRIM3, 1);
		if (rc) {
			pr_err("failed to read BUCK_CTRL_TRIM3 rc=%d\n", rc);
			break;
		}
	}

	/* restore IBATMAX */
	rc = qpnp_chg_ibatmax_set(chip, ibat_max_ma);
	if (rc)
		pr_err("failed to restore ibatmax rc=%d\n", rc);

	return rc;
}

static int register_dock_event(struct qpnp_chg_chip *chip)
{
	int rc;

	wake_lock_init(&chip->somc_params.dock_lock,
			WAKE_LOCK_SUSPEND, "qpnp_dock");
	INIT_WORK(&chip->somc_params.dock_work, dock_worker);

	chip->somc_params.swdev.name = "dock";
	rc = switch_dev_register(&chip->somc_params.swdev);
	if (rc < 0)
		pr_err("switch_dev_register failed rc = %d\n", rc);
	return rc;
}

static void
qpnp_chg_set_appropriate_battery_current(struct qpnp_chg_chip *chip)
{
	unsigned int chg_current = chip->max_bat_chg_current;

	if (chip->bat_is_cool)
		chg_current = min(chg_current, chip->cool_bat_chg_ma);

	if (chip->bat_is_warm)
		chg_current = min(chg_current, chip->warm_bat_chg_ma);

	if (chip->therm_lvl_sel != 0 && chip->thermal_mitigation)
		chg_current = min(chg_current,
			chip->thermal_mitigation[chip->therm_lvl_sel]);

	pr_debug("setting %d mA\n", chg_current);
	qpnp_chg_ibatmax_set(chip, chg_current);
}

static void
qpnp_batt_system_temp_level_set(struct qpnp_chg_chip *chip, int lvl_sel)
{
	if (lvl_sel >= 0 && lvl_sel < chip->thermal_levels) {
		chip->therm_lvl_sel = lvl_sel;
		if (lvl_sel == (chip->thermal_levels - 1)) {
			/* disable charging if highest value selected */
			qpnp_chg_buck_control(chip, 0);
		} else {
			qpnp_chg_set_appropriate_battery_current(chip);
		}
	} else {
		pr_err("Unsupported level selected %d\n", lvl_sel);
	}
}

/* OTG regulator operations */
static int
qpnp_chg_regulator_otg_enable(struct regulator_dev *rdev)
{
	struct qpnp_chg_chip *chip = rdev_get_drvdata(rdev);

	return switch_usb_to_host_mode(chip);
}

static int
qpnp_chg_regulator_otg_disable(struct regulator_dev *rdev)
{
	struct qpnp_chg_chip *chip = rdev_get_drvdata(rdev);

	return switch_usb_to_charge_mode(chip);
}

static int
qpnp_chg_regulator_otg_is_enabled(struct regulator_dev *rdev)
{
	struct qpnp_chg_chip *chip = rdev_get_drvdata(rdev);

	return qpnp_chg_is_otg_en_set(chip);
}

static int
qpnp_chg_regulator_boost_enable(struct regulator_dev *rdev)
{
	struct qpnp_chg_chip *chip = rdev_get_drvdata(rdev);
	int rc;

	chip->somc_params.enabling_regulator_boost = true;

	if (qpnp_chg_is_usb_chg_plugged_in(chip) &&
			(chip->flags & BOOST_FLASH_WA)) {
		qpnp_chg_usb_suspend_enable(chip, 1);

		rc = qpnp_chg_masked_write(chip,
			chip->usb_chgpth_base + SEC_ACCESS,
			0xFF,
			0xA5, 1);
		if (rc) {
			pr_err("failed to write SEC_ACCESS rc=%d\n", rc);
			return rc;
		}

		rc = qpnp_chg_masked_write(chip,
			chip->usb_chgpth_base + COMP_OVR1,
			0xFF,
			0x2F, 1);
		if (rc) {
			pr_err("failed to write COMP_OVR1 rc=%d\n", rc);
			return rc;
		}
	}

	return qpnp_chg_masked_write(chip,
		chip->boost_base + BOOST_ENABLE_CONTROL,
		BOOST_PWR_EN,
		BOOST_PWR_EN, 1);
}

/* Boost regulator operations */
#define ABOVE_VBAT_WEAK		BIT(1)
static int
qpnp_chg_regulator_boost_disable(struct regulator_dev *rdev)
{
	struct qpnp_chg_chip *chip = rdev_get_drvdata(rdev);
	int rc;
	u8 vbat_sts;

	rc = qpnp_chg_masked_write(chip,
		chip->boost_base + BOOST_ENABLE_CONTROL,
		BOOST_PWR_EN,
		0, 1);
	if (rc) {
		pr_err("failed to disable boost rc=%d\n", rc);
		return rc;
	}

	rc = qpnp_chg_read(chip, &vbat_sts,
			chip->chgr_base + CHGR_VBAT_STATUS, 1);
	if (rc) {
		pr_err("failed to read bat sts rc=%d\n", rc);
		return rc;
	}

	if (!(vbat_sts & ABOVE_VBAT_WEAK) && (chip->flags & BOOST_FLASH_WA)) {
		rc = qpnp_chg_masked_write(chip,
			chip->chgr_base + SEC_ACCESS,
			0xFF,
			0xA5, 1);
		if (rc) {
			pr_err("failed to write SEC_ACCESS rc=%d\n", rc);
			return rc;
		}

		rc = qpnp_chg_masked_write(chip,
			chip->chgr_base + COMP_OVR1,
			0xFF,
			0x20, 1);
		if (rc) {
			pr_err("failed to write COMP_OVR1 rc=%d\n", rc);
			return rc;
		}

		usleep(2000);

		rc = qpnp_chg_masked_write(chip,
			chip->chgr_base + SEC_ACCESS,
			0xFF,
			0xA5, 1);
		if (rc) {
			pr_err("failed to write SEC_ACCESS rc=%d\n", rc);
			return rc;
		}

		rc = qpnp_chg_masked_write(chip,
			chip->chgr_base + COMP_OVR1,
			0xFF,
			0x00, 1);
		if (rc) {
			pr_err("failed to write COMP_OVR1 rc=%d\n", rc);
			return rc;
		}
	}

	if (qpnp_chg_is_usb_chg_plugged_in(chip)
			&& (chip->flags & BOOST_FLASH_WA)) {
		rc = qpnp_chg_masked_write(chip,
			chip->usb_chgpth_base + SEC_ACCESS,
			0xFF,
			0xA5, 1);
		if (rc) {
			pr_err("failed to write SEC_ACCESS rc=%d\n", rc);
			return rc;
		}

		rc = qpnp_chg_masked_write(chip,
			chip->usb_chgpth_base + COMP_OVR1,
			0xFF,
			0x00, 1);
		if (rc) {
			pr_err("failed to write COMP_OVR1 rc=%d\n", rc);
			return rc;
		}

		usleep(1000);

		qpnp_chg_usb_suspend_enable(chip, 0);
	}

	schedule_delayed_work(
		&chip->somc_params.enable_reg_boost_delayed,
		msecs_to_jiffies(ENABLE_REG_BOOST_DELAYED_MS));

	return rc;
}

static int
qpnp_chg_regulator_boost_is_enabled(struct regulator_dev *rdev)
{
	struct qpnp_chg_chip *chip = rdev_get_drvdata(rdev);

	return qpnp_chg_is_boost_en_set(chip);
}

static int
qpnp_chg_regulator_boost_set_voltage(struct regulator_dev *rdev,
		int min_uV, int max_uV, unsigned *selector)
{
	int uV = min_uV;
	int rc;
	struct qpnp_chg_chip *chip = rdev_get_drvdata(rdev);

	if (uV < BOOST_MIN_UV && max_uV >= BOOST_MIN_UV)
		uV = BOOST_MIN_UV;


	if (uV < BOOST_MIN_UV || uV > BOOST_MAX_UV) {
		pr_err("request %d uV is out of bounds\n", uV);
		return -EINVAL;
	}

	*selector = DIV_ROUND_UP(uV - BOOST_MIN_UV, BOOST_STEP_UV);
	if ((*selector * BOOST_STEP_UV + BOOST_MIN_UV) > max_uV) {
		pr_err("no available setpoint [%d, %d] uV\n", min_uV, max_uV);
		return -EINVAL;
	}

	rc = qpnp_boost_vset(chip, uV);

	return rc;
}

static int
qpnp_chg_regulator_boost_get_voltage(struct regulator_dev *rdev)
{
	struct qpnp_chg_chip *chip = rdev_get_drvdata(rdev);

	return qpnp_boost_vget_uv(chip);
}

static int
qpnp_chg_regulator_boost_list_voltage(struct regulator_dev *rdev,
			unsigned selector)
{
	if (selector >= N_BOOST_V)
		return 0;

	return BOOST_MIN_UV + (selector * BOOST_STEP_UV);
}

static struct regulator_ops qpnp_chg_otg_reg_ops = {
	.enable			= qpnp_chg_regulator_otg_enable,
	.disable		= qpnp_chg_regulator_otg_disable,
	.is_enabled		= qpnp_chg_regulator_otg_is_enabled,
};

static struct regulator_ops qpnp_chg_boost_reg_ops = {
	.enable			= qpnp_chg_regulator_boost_enable,
	.disable		= qpnp_chg_regulator_boost_disable,
	.is_enabled		= qpnp_chg_regulator_boost_is_enabled,
	.set_voltage		= qpnp_chg_regulator_boost_set_voltage,
	.get_voltage		= qpnp_chg_regulator_boost_get_voltage,
	.list_voltage		= qpnp_chg_regulator_boost_list_voltage,
};

static int
qpnp_chg_bat_if_batfet_reg_enabled(struct qpnp_chg_chip *chip)
{
	int rc = 0;
	u8 reg = 0;

	if (!chip->bat_if_base)
		return rc;

	if (chip->type == SMBB)
		rc = qpnp_chg_read(chip, &reg,
				chip->bat_if_base + CHGR_BAT_IF_SPARE, 1);
	else
		rc = qpnp_chg_read(chip, &reg,
			chip->bat_if_base + CHGR_BAT_IF_BATFET_CTRL4, 1);

	if (rc) {
		pr_err("failed to read batt_if rc=%d\n", rc);
		return rc;
	}

	if ((reg & BATFET_LPM_MASK) == BATFET_NO_LPM)
		return 1;

	return 0;
}

static int
qpnp_chg_regulator_batfet_enable(struct regulator_dev *rdev)
{
	struct qpnp_chg_chip *chip = rdev_get_drvdata(rdev);
	int rc = 0;

	mutex_lock(&chip->batfet_vreg_lock);
	/* Only enable if not already enabled */
	if (!qpnp_chg_bat_if_batfet_reg_enabled(chip)) {
		rc = qpnp_chg_regulator_batfet_set(chip, 1);
		if (rc)
			pr_err("failed to write to batt_if rc=%d\n", rc);
	}

	chip->batfet_ext_en = true;
	mutex_unlock(&chip->batfet_vreg_lock);

	return rc;
}

static int
qpnp_chg_regulator_batfet_disable(struct regulator_dev *rdev)
{
	struct qpnp_chg_chip *chip = rdev_get_drvdata(rdev);
	int rc = 0;

	mutex_lock(&chip->batfet_vreg_lock);
	/* Don't allow disable if charger connected */
	if (!qpnp_chg_is_usb_chg_plugged_in(chip) &&
			!qpnp_chg_is_dc_chg_plugged_in(chip)) {
		rc = qpnp_chg_regulator_batfet_set(chip, 0);
		if (rc)
			pr_err("failed to write to batt_if rc=%d\n", rc);
	}

	chip->batfet_ext_en = false;
	mutex_unlock(&chip->batfet_vreg_lock);

	return rc;
}

static int
qpnp_chg_regulator_batfet_is_enabled(struct regulator_dev *rdev)
{
	struct qpnp_chg_chip *chip = rdev_get_drvdata(rdev);

	return chip->batfet_ext_en;
}

static struct regulator_ops qpnp_chg_batfet_vreg_ops = {
	.enable			= qpnp_chg_regulator_batfet_enable,
	.disable		= qpnp_chg_regulator_batfet_disable,
	.is_enabled		= qpnp_chg_regulator_batfet_is_enabled,
};

#define MIN_DELTA_MV_TO_INCREASE_VDD_MAX	8
#define MAX_DELTA_VDD_MAX_MV			80
#define VDD_MAX_CENTER_OFFSET			4
static void
qpnp_chg_adjust_vddmax(struct qpnp_chg_chip *chip, int vbat_mv)
{
	int delta_mv, closest_delta_mv, sign;

	delta_mv = chip->max_voltage_mv - VDD_MAX_CENTER_OFFSET - vbat_mv;
	if (delta_mv > 0 && delta_mv < MIN_DELTA_MV_TO_INCREASE_VDD_MAX) {
		pr_debug("vbat is not low enough to increase vdd\n");
		return;
	}

	sign = delta_mv > 0 ? 1 : -1;
	closest_delta_mv = ((delta_mv + sign * QPNP_CHG_BUCK_TRIM1_STEP / 2)
			/ QPNP_CHG_BUCK_TRIM1_STEP) * QPNP_CHG_BUCK_TRIM1_STEP;
	pr_debug("max_voltage = %d, vbat_mv = %d, delta_mv = %d, closest = %d\n",
			chip->max_voltage_mv, vbat_mv,
			delta_mv, closest_delta_mv);
	chip->delta_vddmax_mv = clamp(chip->delta_vddmax_mv + closest_delta_mv,
			-MAX_DELTA_VDD_MAX_MV, MAX_DELTA_VDD_MAX_MV);
	pr_debug("using delta_vddmax_mv = %d\n", chip->delta_vddmax_mv);
	qpnp_chg_set_appropriate_vddmax(chip);
}

#define CONSECUTIVE_COUNT	3
#define VBATDET_MAX_ERR_MV	50
static void
qpnp_eoc_work(struct work_struct *work)
{
	struct delayed_work *dwork = to_delayed_work(work);
	struct qpnp_chg_chip *chip = container_of(dwork,
				struct qpnp_chg_chip, eoc_work);
	static int count;
	static int vbat_low_count;
	int ibat_ma, vbat_mv, rc = 0;
	u8 batt_sts = 0, buck_sts = 0, chg_sts = 0;
	bool vbat_lower_than_vbatdet;
	int capacity;

	if (!chip->somc_params.kick_rb_workaround &&
	    !chip->somc_params.charging_disabled_for_shutdown &&
	    !chip->somc_params.charging_disabled_for_therm &&
	    !chip->somc_params.workaround_batfet_close)
		qpnp_chg_enable_charge(chip, !chip->charging_disabled);

	rc = qpnp_chg_read(chip, &batt_sts, INT_RT_STS(chip->bat_if_base), 1);
	if (rc) {
		pr_err("failed to read batt_if rc=%d\n", rc);
		return;
	}

	rc = qpnp_chg_read(chip, &buck_sts, INT_RT_STS(chip->buck_base), 1);
	if (rc) {
		pr_err("failed to read buck rc=%d\n", rc);
		return;
	}

	rc = qpnp_chg_read(chip, &chg_sts, INT_RT_STS(chip->chgr_base), 1);
	if (rc) {
		pr_err("failed to read chg_sts rc=%d\n", rc);
		return;
	}

	pr_debug("chgr: 0x%x, bat_if: 0x%x, buck: 0x%x\n",
		chg_sts, batt_sts, buck_sts);

	if (!qpnp_chg_is_usb_chg_plugged_in(chip) &&
			!qpnp_chg_is_dc_chg_plugged_in(chip)) {
		pr_debug("no chg connected, stopping\n");
		goto stop_eoc;
	}

	if ((batt_sts & BAT_FET_ON_IRQ) && (chg_sts & FAST_CHG_ON_IRQ
					|| chg_sts & TRKL_CHG_ON_IRQ)) {
		ibat_ma = get_prop_current_now(chip) / 1000;
		vbat_mv = get_prop_battery_voltage_now(chip) / 1000;

		pr_debug("ibat_ma = %d vbat_mv = %d term_current_ma = %d\n",
				ibat_ma, vbat_mv, chip->term_current);

		vbat_lower_than_vbatdet = !(chg_sts & VBAT_DET_LOW_IRQ);
		if (!chip->somc_params.resume_delta_soc &&
		    vbat_lower_than_vbatdet && vbat_mv <
				(chip->max_voltage_mv - chip->resume_delta_mv
				 - VBATDET_MAX_ERR_MV)) {
			vbat_low_count++;
			pr_debug("woke up too early vbat_mv = %d, max_mv = %d, resume_mv = %d tolerance_mv = %d low_count = %d\n",
					vbat_mv, chip->max_voltage_mv,
					chip->resume_delta_mv,
					VBATDET_MAX_ERR_MV, vbat_low_count);
			if (vbat_low_count >= CONSECUTIVE_COUNT) {
				pr_debug("woke up too early stopping\n");
				qpnp_chg_enable_irq(&chip->chg_vbatdet_lo);
				goto stop_eoc;
			} else {
				goto check_again_later;
			}
		} else {
			vbat_low_count = 0;
		}

		if (buck_sts & VDD_LOOP_IRQ)
			qpnp_chg_adjust_vddmax(chip, vbat_mv);

		if (!(buck_sts & VDD_LOOP_IRQ)) {
			pr_debug("Not in CV\n");
			count = 0;
		} else if ((ibat_ma * -1) > chip->term_current) {
			pr_debug("Not at EOC, battery current too high\n");
			count = 0;
		} else if (ibat_ma > 0) {
			pr_debug("Charging but system demand increased\n");
			count = 0;
		} else if (vbat_mv >= chip->max_voltage_mv -
				chip->resume_delta_mv) {
			if (chip->somc_params.workaround_batfet_close) {
				pr_info("Skip EOC since the workaround\n");
			} else if (count >= CONSECUTIVE_COUNT) {
				pr_info("End of Charging\n");
				chip->delta_vddmax_mv = 0;
				qpnp_chg_set_appropriate_vddmax(chip);
				qpnp_chg_disable_charge_with_batfet(chip,
								BATFET_OPEN);
				chip->chg_done = true;
				chip->somc_params.resume_charging = false;
				pr_debug("psy changed batt_psy\n");
				power_supply_changed(&chip->batt_psy);
				if (!chip->somc_params.resume_delta_soc)
					qpnp_chg_enable_irq(
						&chip->chg_vbatdet_lo);
				goto stop_eoc;
			} else {
				count += 1;
				pr_debug("EOC count = %d\n", count);
			}
		}
	} else {
		pr_debug("not charging\n");
		capacity = get_prop_capacity(chip);
		if (capacity >= MAX_SOC_CHARGE_LEVEL) {
			if (qpnp_chg_is_usb_chg_plugged_in(chip) &&
				!qpnp_chg_is_dc_chg_plugged_in(chip) &&
				chip->somc_params.usb_current_max <=
				USB_MAX_CURRENT_MIN) {
				pr_info("max charge current isn't notified\n");
			} else if (!chip->somc_params.workaround_batfet_close &&
				!chip->somc_params.charging_disabled_for_therm
				&& !chip->somc_params.workaround_prevent_rb) {
				pr_info("Assumed End of Charging\n");
				qpnp_chg_disable_charge_with_batfet(chip,
								BATFET_OPEN);
				chip->chg_done = true;
				chip->somc_params.resume_charging = false;
				power_supply_changed(&chip->batt_psy);
				if (!chip->somc_params.resume_delta_soc)
					qpnp_chg_enable_irq(
						&chip->chg_vbatdet_lo);
				goto stop_eoc;
			}
		}
	}

check_again_later:
	schedule_delayed_work(&chip->eoc_work,
		msecs_to_jiffies(EOC_CHECK_PERIOD_MS));
	return;

stop_eoc:
	vbat_low_count = 0;
	count = 0;
	qpnp_chg_set_appropriate_vbatdet(chip);
	wake_unlock(&chip->eoc_wake_lock);
}

static void
qpnp_chg_insertion_ocv_work(struct work_struct *work)
{
	struct qpnp_chg_chip *chip = container_of(work,
				struct qpnp_chg_chip, insertion_ocv_work);
	u8 bat_if_sts = 0, charge_en = 0;
	int rc;

	chip->insertion_ocv_uv = get_prop_battery_voltage_now(chip);

	rc = qpnp_chg_read(chip, &bat_if_sts, INT_RT_STS(chip->bat_if_base), 1);
	if (rc)
		pr_err("failed to read bat_if sts %d\n", rc);

	rc = qpnp_chg_read(chip, &charge_en,
			chip->chgr_base + CHGR_CHG_CTRL, 1);
	if (rc)
		pr_err("failed to read bat_if sts %d\n", rc);

	pr_debug("batfet sts = %02x, charge_en = %02x ocv = %d\n",
			bat_if_sts, charge_en, chip->insertion_ocv_uv);
	qpnp_chg_charge_en(chip, !chip->charging_disabled);
	pr_debug("psy changed batt_psy\n");
	power_supply_changed(&chip->batt_psy);
}

static void
qpnp_chg_soc_check_work(struct work_struct *work)
{
	struct qpnp_chg_chip *chip = container_of(work,
				struct qpnp_chg_chip, soc_check_work);

	get_prop_capacity(chip);
}

#define HYSTERISIS_DECIDEGC 20
static void
qpnp_chg_adc_notification(enum qpnp_tm_state state, void *ctx)
{
	struct qpnp_chg_chip *chip = ctx;
	bool bat_warm = 0, bat_cool = 0;
	int temp;

	if (state >= ADC_TM_STATE_NUM) {
		pr_err("invalid notification %d\n", state);
		return;
	}

	temp = get_prop_batt_temp(chip);

	pr_debug("temp = %d state = %s\n", temp,
			state == ADC_TM_WARM_STATE ? "warm" : "cool");

	if (state == ADC_TM_WARM_STATE) {
		if (temp > chip->warm_bat_decidegc) {
			/* Normal to warm */
			bat_warm = true;
			bat_cool = false;
			chip->adc_param.low_temp =
				chip->warm_bat_decidegc - HYSTERISIS_DECIDEGC;
			chip->adc_param.state_request =
				ADC_TM_COOL_THR_ENABLE;

			if (chip->somc_params.warm_disable_charging &&
				!chip->somc_params.
					enable_stop_charging_at_low_battery) {
				chip->somc_params.
					charging_disabled_for_therm = true;
				qpnp_chg_disable_charge_with_batfet(chip,
						BATFET_CLOSE);
			}
		} else if (temp >
				chip->cool_bat_decidegc + HYSTERISIS_DECIDEGC){
			/* Cool to normal */
			bat_warm = false;
			bat_cool = false;

			chip->adc_param.low_temp = chip->cool_bat_decidegc;
			chip->adc_param.high_temp = chip->warm_bat_decidegc;
			chip->adc_param.state_request =
					ADC_TM_HIGH_LOW_THR_ENABLE;
		}
	} else {
		if (temp < chip->cool_bat_decidegc) {
			/* Normal to cool */
			bat_warm = false;
			bat_cool = true;
			chip->adc_param.high_temp =
				chip->cool_bat_decidegc + HYSTERISIS_DECIDEGC;
			chip->adc_param.state_request =
				ADC_TM_WARM_THR_ENABLE;
		} else if (temp <
				chip->warm_bat_decidegc - HYSTERISIS_DECIDEGC){
			/* Warm to normal */
			bat_warm = false;
			bat_cool = false;

			chip->adc_param.low_temp = chip->cool_bat_decidegc;
			chip->adc_param.high_temp = chip->warm_bat_decidegc;
			chip->adc_param.state_request =
					ADC_TM_HIGH_LOW_THR_ENABLE;

			if (chip->somc_params.warm_disable_charging &&
				!chip->somc_params.
					enable_stop_charging_at_low_battery) {
				chip->somc_params.
					charging_disabled_for_therm = false;
				qpnp_chg_enable_charge(chip,
						!chip->charging_disabled);
			}
		}
	}

	if (chip->bat_is_cool ^ bat_cool || chip->bat_is_warm ^ bat_warm) {
		chip->bat_is_cool = bat_cool;
		chip->bat_is_warm = bat_warm;

		/**
		 * set appropriate voltages and currents.
		 *
		 * Note that when the battery is hot or cold, the charger
		 * driver will not resume with SoC. Only vbatdet is used to
		 * determine resume of charging.
		 */
		qpnp_chg_set_appropriate_vddmax(chip);
		qpnp_chg_set_appropriate_battery_current(chip);
		qpnp_chg_set_appropriate_vbatdet(chip);

		chip->somc_params.first_start_health_check = true;
		schedule_delayed_work(
			&chip->somc_params.health_check_work,
			msecs_to_jiffies(HEALTH_CHECK_PERIOD_MS));
	}

	pr_debug("warm %d, cool %d, low = %d deciDegC, high = %d deciDegC\n",
			chip->bat_is_warm, chip->bat_is_cool,
			chip->adc_param.low_temp, chip->adc_param.high_temp);

	if (qpnp_adc_tm_channel_measure(chip->adc_tm_dev, &chip->adc_param))
		pr_err("request ADC error\n");
}

#define MIN_COOL_TEMP	-300
#define MAX_WARM_TEMP	1000

static int
qpnp_chg_configure_jeita(struct qpnp_chg_chip *chip,
		enum power_supply_property psp, int temp_degc)
{
	int rc = 0;

	if ((temp_degc < MIN_COOL_TEMP) || (temp_degc > MAX_WARM_TEMP)) {
		pr_err("Bad temperature request %d\n", temp_degc);
		return -EINVAL;
	}

	mutex_lock(&chip->jeita_configure_lock);
	switch (psp) {
	case POWER_SUPPLY_PROP_COOL_TEMP:
		if (temp_degc >=
			(chip->warm_bat_decidegc - HYSTERISIS_DECIDEGC)) {
			pr_err("Can't set cool %d higher than warm %d - hysterisis %d\n",
					temp_degc, chip->warm_bat_decidegc,
					HYSTERISIS_DECIDEGC);
			rc = -EINVAL;
			goto mutex_unlock;
		}
		if (chip->bat_is_cool)
			chip->adc_param.high_temp =
				temp_degc + HYSTERISIS_DECIDEGC;
		else if (!chip->bat_is_warm)
			chip->adc_param.low_temp = temp_degc;

		chip->cool_bat_decidegc = temp_degc;
		break;
	case POWER_SUPPLY_PROP_WARM_TEMP:
		if (temp_degc <=
			(chip->cool_bat_decidegc + HYSTERISIS_DECIDEGC)) {
			pr_err("Can't set warm %d higher than cool %d + hysterisis %d\n",
					temp_degc, chip->warm_bat_decidegc,
					HYSTERISIS_DECIDEGC);
			rc = -EINVAL;
			goto mutex_unlock;
		}
		if (chip->bat_is_warm)
			chip->adc_param.low_temp =
				temp_degc - HYSTERISIS_DECIDEGC;
		else if (!chip->bat_is_cool)
			chip->adc_param.high_temp = temp_degc;

		chip->warm_bat_decidegc = temp_degc;
		break;
	default:
		rc = -EINVAL;
		goto mutex_unlock;
	}

	schedule_work(&chip->adc_measure_work);

mutex_unlock:
	mutex_unlock(&chip->jeita_configure_lock);
	return rc;
}

#define POWER_STAGE_REDUCE_CHECK_PERIOD_SECONDS		20
#define POWER_STAGE_REDUCE_MAX_VBAT_UV			3900000
#define POWER_STAGE_REDUCE_MIN_VCHG_UV			4800000
#define POWER_STAGE_SEL_MASK				0x0F
#define POWER_STAGE_REDUCED				0x01
#define POWER_STAGE_DEFAULT				0x0F
static bool
qpnp_chg_is_power_stage_reduced(struct qpnp_chg_chip *chip)
{
	int rc;
	u8 reg;

	rc = qpnp_chg_read(chip, &reg,
				 chip->buck_base + CHGR_BUCK_PSTG_CTRL,
				 1);
	if (rc) {
		pr_err("Error %d reading power stage register\n", rc);
		return false;
	}

	if ((reg & POWER_STAGE_SEL_MASK) == POWER_STAGE_DEFAULT)
		return false;

	return true;
}

static int
qpnp_chg_power_stage_set(struct qpnp_chg_chip *chip, bool reduce)
{
	int rc;
	u8 reg = 0xA5;

	rc = qpnp_chg_write(chip, &reg,
				 chip->buck_base + SEC_ACCESS,
				 1);
	if (rc) {
		pr_err("Error %d writing 0xA5 to buck's 0x%x reg\n",
				rc, SEC_ACCESS);
		return rc;
	}

	reg = POWER_STAGE_DEFAULT;
	if (reduce)
		reg = POWER_STAGE_REDUCED;
	rc = qpnp_chg_write(chip, &reg,
				 chip->buck_base + CHGR_BUCK_PSTG_CTRL,
				 1);

	if (rc)
		pr_err("Error %d writing 0x%x power stage register\n", rc, reg);
	return rc;
}

static int
qpnp_chg_get_vusbin_uv(struct qpnp_chg_chip *chip)
{
	int rc = 0;
	struct qpnp_vadc_result results;

	rc = qpnp_vadc_read(chip->vadc_dev, USBIN, &results);
	if (rc) {
		pr_err("Unable to read vbat rc=%d\n", rc);
		return 0;
	}
	return results.physical;
}

static
int get_vusb_averaged(struct qpnp_chg_chip *chip, int sample_count)
{
	int vusb_uv = 0;
	int i;

	/* avoid  overflows */
	if (sample_count > 256)
		sample_count = 256;

	for (i = 0; i < sample_count; i++)
		vusb_uv += qpnp_chg_get_vusbin_uv(chip);

	vusb_uv = vusb_uv / sample_count;
	return vusb_uv;
}

static
int get_vbat_averaged(struct qpnp_chg_chip *chip, int sample_count)
{
	int vbat_uv = 0;
	int i;

	/* avoid  overflows */
	if (sample_count > 256)
		sample_count = 256;

	for (i = 0; i < sample_count; i++)
		vbat_uv += get_prop_battery_voltage_now(chip);

	vbat_uv = vbat_uv / sample_count;
	return vbat_uv;
}

static void
qpnp_chg_reduce_power_stage(struct qpnp_chg_chip *chip)
{
	struct timespec ts;
	bool power_stage_reduced_in_hw = qpnp_chg_is_power_stage_reduced(chip);
	bool reduce_power_stage = false;
	int vbat_uv = get_vbat_averaged(chip, 16);
	int vusb_uv = get_vusb_averaged(chip, 16);
	bool fast_chg =
		(get_prop_charge_type(chip) == POWER_SUPPLY_CHARGE_TYPE_FAST);
	static int count_restore_power_stage;
	static int count_reduce_power_stage;
	bool vchg_loop = get_prop_vchg_loop(chip);
	bool ichg_loop = qpnp_chg_is_ichg_loop_active(chip);
	bool usb_present = qpnp_chg_is_usb_chg_plugged_in(chip);
	bool usb_ma_above_wall =
		(qpnp_chg_usb_iusbmax_get(chip) > USB_WALL_THRESHOLD_MA);

	if (fast_chg
		&& usb_present
		&& usb_ma_above_wall
		&& vbat_uv < POWER_STAGE_REDUCE_MAX_VBAT_UV
		&& vusb_uv > POWER_STAGE_REDUCE_MIN_VCHG_UV)
		reduce_power_stage = true;

	if ((usb_present && usb_ma_above_wall)
		&& (vchg_loop || ichg_loop))
		reduce_power_stage = true;

	if (power_stage_reduced_in_hw && !reduce_power_stage) {
		count_restore_power_stage++;
		count_reduce_power_stage = 0;
	} else if (!power_stage_reduced_in_hw && reduce_power_stage) {
		count_reduce_power_stage++;
		count_restore_power_stage = 0;
	} else if (power_stage_reduced_in_hw == reduce_power_stage) {
		count_restore_power_stage = 0;
		count_reduce_power_stage = 0;
	}

	pr_debug("power_stage_hw = %d reduce_power_stage = %d usb_present = %d usb_ma_above_wall = %d vbat_uv(16) = %d vusb_uv(16) = %d fast_chg = %d , ichg = %d, vchg = %d, restore,reduce = %d, %d\n",
			power_stage_reduced_in_hw, reduce_power_stage,
			usb_present, usb_ma_above_wall,
			vbat_uv, vusb_uv, fast_chg,
			ichg_loop, vchg_loop,
			count_restore_power_stage, count_reduce_power_stage);

	if (!power_stage_reduced_in_hw && reduce_power_stage) {
		if (count_reduce_power_stage >= 2) {
			qpnp_chg_power_stage_set(chip, true);
			power_stage_reduced_in_hw = true;
		}
	}

	if (power_stage_reduced_in_hw && !reduce_power_stage) {
		if (count_restore_power_stage >= 6
				|| (!usb_present || !usb_ma_above_wall)) {
			qpnp_chg_power_stage_set(chip, false);
			power_stage_reduced_in_hw = false;
		}
	}

	if (usb_present && usb_ma_above_wall) {
		getnstimeofday(&ts);
		ts.tv_sec += POWER_STAGE_REDUCE_CHECK_PERIOD_SECONDS;
		alarm_start_range(&chip->reduce_power_stage_alarm,
					timespec_to_ktime(ts),
					timespec_to_ktime(ts));
	} else {
		pr_debug("stopping power stage workaround\n");
		chip->power_stage_workaround_running = false;
	}
}

static void
qpnp_chg_batfet_lcl_work(struct work_struct *work)
{
	struct qpnp_chg_chip *chip = container_of(work,
				struct qpnp_chg_chip, batfet_lcl_work);

	mutex_lock(&chip->batfet_vreg_lock);
	if (qpnp_chg_is_usb_chg_plugged_in(chip) ||
			qpnp_chg_is_dc_chg_plugged_in(chip)) {
		qpnp_chg_regulator_batfet_set(chip, 1);
		pr_debug("disabled ULPM\n");
	} else if (!chip->batfet_ext_en && !qpnp_chg_is_usb_chg_plugged_in(chip)
			&& !qpnp_chg_is_dc_chg_plugged_in(chip)) {
		qpnp_chg_regulator_batfet_set(chip, 0);
		pr_debug("enabled ULPM\n");
	}
	mutex_unlock(&chip->batfet_vreg_lock);
}

static void
qpnp_chg_reduce_power_stage_work(struct work_struct *work)
{
	struct qpnp_chg_chip *chip = container_of(work,
				struct qpnp_chg_chip, reduce_power_stage_work);

	qpnp_chg_reduce_power_stage(chip);
}

static void
qpnp_chg_reduce_power_stage_callback(struct alarm *alarm)
{
	struct qpnp_chg_chip *chip = container_of(alarm, struct qpnp_chg_chip,
						reduce_power_stage_alarm);

	schedule_work(&chip->reduce_power_stage_work);
}

static int
qpnp_dc_power_set_property(struct power_supply *psy,
				  enum power_supply_property psp,
				  const union power_supply_propval *val)
{
	struct qpnp_chg_chip *chip = container_of(psy, struct qpnp_chg_chip,
								dc_psy);
	int rc = 0;
	int ma;

	switch (psp) {
	case POWER_SUPPLY_PROP_CURRENT_MAX:
		if (!val->intval)
			break;

		ma = (val->intval / MA_TO_UA);
		chip->somc_params.input_dc_ma = (ma > chip->maxinput_dc_ma) ?
						chip->maxinput_dc_ma : ma;
		qpnp_chg_aicl_idc_set(chip, chip->somc_params.input_dc_ma);

		break;
	default:
		return -EINVAL;
	}

	pr_debug("psy changed dc_psy\n");
	power_supply_changed(&chip->dc_psy);
	return rc;
}

static int
qpnp_batt_power_set_property(struct power_supply *psy,
				  enum power_supply_property psp,
				  const union power_supply_propval *val)
{
	struct qpnp_chg_chip *chip = container_of(psy, struct qpnp_chg_chip,
								batt_psy);
	int rc = 0;

	switch (psp) {
	case POWER_SUPPLY_PROP_COOL_TEMP:
		rc = qpnp_chg_configure_jeita(chip, psp, val->intval);
		break;
	case POWER_SUPPLY_PROP_WARM_TEMP:
		rc = qpnp_chg_configure_jeita(chip, psp, val->intval);
		break;
	case POWER_SUPPLY_PROP_CAPACITY:
		chip->fake_battery_soc = val->intval;
		power_supply_changed(&chip->batt_psy);
		break;
	case POWER_SUPPLY_PROP_CHARGING_ENABLED:
		chip->charging_disabled = !(val->intval);
		qpnp_chg_enable_charge(chip, !chip->charging_disabled);
		break;
	case POWER_SUPPLY_PROP_SYSTEM_TEMP_LEVEL:
		qpnp_batt_system_temp_level_set(chip, val->intval);
		break;
	case POWER_SUPPLY_PROP_INPUT_CURRENT_MAX:
		if (qpnp_chg_is_usb_chg_plugged_in(chip))
			qpnp_chg_iusbmax_set(chip, val->intval / 1000);
		break;
	case POWER_SUPPLY_PROP_INPUT_CURRENT_TRIM:
		qpnp_chg_iusb_trim_set(chip, val->intval);
		break;
	case POWER_SUPPLY_PROP_INPUT_CURRENT_SETTLED:
		qpnp_chg_input_current_settled(chip);
		break;
	case POWER_SUPPLY_PROP_VOLTAGE_MIN:
		qpnp_chg_vinmin_set(chip, val->intval / 1000);
		break;
	case POWER_SUPPLY_PROP_ENABLE_STOP_CHARGING_AT_LOW_BATTERY:
		chip->somc_params.enable_stop_charging_at_low_battery =
							(bool)val->intval;
		if (chip->somc_params.warm_disable_charging &&
			chip->somc_params.
			enable_stop_charging_at_low_battery &&
			chip->somc_params.charging_disabled_for_therm) {
			chip->somc_params.charging_disabled_for_therm = false;
			qpnp_chg_enable_charge(chip, !chip->charging_disabled);
		}
		break;
	default:
		return -EINVAL;
	}

	pr_debug("psy changed batt_psy\n");
	power_supply_changed(&chip->batt_psy);
	return rc;
}

static int
qpnp_chg_setup_flags(struct qpnp_chg_chip *chip)
{
	if (chip->revision > 0 && chip->type == SMBB)
		chip->flags |= CHG_FLAGS_VCP_WA;
	if (chip->type == SMBB)
		chip->flags |= BOOST_FLASH_WA;
	if (chip->type == SMBBP) {
		struct device_node *revid_dev_node;
		struct pmic_revid_data *revid_data;

		chip->flags |=  BOOST_FLASH_WA;

		revid_dev_node = of_parse_phandle(chip->spmi->dev.of_node,
						"qcom,pmic-revid", 0);
		if (!revid_dev_node) {
			pr_err("Missing qcom,pmic-revid property\n");
			return -EINVAL;
		}
		revid_data = get_revid_data(revid_dev_node);
		if (IS_ERR(revid_data)) {
			pr_err("Couldnt get revid data rc = %ld\n",
						PTR_ERR(revid_data));
			return PTR_ERR(revid_data);
		}

		if (revid_data->rev4 < PM8226_V2P1_REV4
			|| ((revid_data->rev4 == PM8226_V2P1_REV4)
				&& (revid_data->rev3 <= PM8226_V2P1_REV3))) {
			chip->flags |= POWER_STAGE_WA;
		}
	}
	return 0;
}

static int
qpnp_chg_request_irqs(struct qpnp_chg_chip *chip)
{
	int rc = 0;
	struct resource *resource;
	struct spmi_resource *spmi_resource;
	u8 subtype;
	struct spmi_device *spmi = chip->spmi;

	spmi_for_each_container_dev(spmi_resource, chip->spmi) {
		if (!spmi_resource) {
				pr_err("qpnp_chg: spmi resource absent\n");
			return rc;
		}

		resource = spmi_get_resource(spmi, spmi_resource,
						IORESOURCE_MEM, 0);
		if (!(resource && resource->start)) {
			pr_err("node %s IO resource absent!\n",
				spmi->dev.of_node->full_name);
			return rc;
		}

		rc = qpnp_chg_read(chip, &subtype,
				resource->start + REG_OFFSET_PERP_SUBTYPE, 1);
		if (rc) {
			pr_err("Peripheral subtype read failed rc=%d\n", rc);
			return rc;
		}

		switch (subtype) {
		case SMBB_CHGR_SUBTYPE:
		case SMBBP_CHGR_SUBTYPE:
		case SMBCL_CHGR_SUBTYPE:
			chip->chg_fastchg.irq = spmi_get_irq_byname(spmi,
						spmi_resource, "fast-chg-on");
			if (chip->chg_fastchg.irq < 0) {
				pr_err("Unable to get fast-chg-on irq\n");
				return rc;
			}

			chip->chg_trklchg.irq = spmi_get_irq_byname(spmi,
						spmi_resource, "trkl-chg-on");
			if (chip->chg_trklchg.irq < 0) {
				pr_err("Unable to get trkl-chg-on irq\n");
				return rc;
			}

			chip->chg_failed.irq = spmi_get_irq_byname(spmi,
						spmi_resource, "chg-failed");
			if (chip->chg_failed.irq < 0) {
				pr_err("Unable to get chg_failed irq\n");
				return rc;
			}

			chip->chg_vbatdet_lo.irq = spmi_get_irq_byname(spmi,
						spmi_resource, "vbat-det-lo");
			if (chip->chg_vbatdet_lo.irq < 0) {
				pr_err("Unable to get fast-chg-on irq\n");
				return rc;
			}

			rc |= devm_request_irq(chip->dev, chip->chg_failed.irq,
				qpnp_chg_chgr_chg_failed_irq_handler,
				IRQF_TRIGGER_RISING, "chg-failed", chip);
			if (rc < 0) {
				pr_err("Can't request %d chg-failed: %d\n",
						chip->chg_failed.irq, rc);
				return rc;
			}

			rc |= devm_request_irq(chip->dev, chip->chg_fastchg.irq,
					qpnp_chg_chgr_chg_fastchg_irq_handler,
					IRQF_TRIGGER_RISING,
					"fast-chg-on", chip);
			if (rc < 0) {
				pr_err("Can't request %d fast-chg-on: %d\n",
						chip->chg_fastchg.irq, rc);
				return rc;
			}

			rc |= devm_request_irq(chip->dev, chip->chg_trklchg.irq,
				qpnp_chg_chgr_chg_trklchg_irq_handler,
				IRQF_TRIGGER_RISING | IRQF_TRIGGER_FALLING,
				"trkl-chg-on", chip);
			if (rc < 0) {
				pr_err("Can't request %d trkl-chg-on: %d\n",
						chip->chg_trklchg.irq, rc);
				return rc;
			}

			rc |= devm_request_irq(chip->dev,
				chip->chg_vbatdet_lo.irq,
				qpnp_chg_vbatdet_lo_irq_handler,
				IRQF_TRIGGER_RISING,
				"vbat-det-lo", chip);
			if (rc < 0) {
				pr_err("Can't request %d vbat-det-lo: %d\n",
						chip->chg_vbatdet_lo.irq, rc);
				return rc;
			}

			enable_irq_wake(chip->chg_fastchg.irq);
			enable_irq_wake(chip->chg_trklchg.irq);
			enable_irq_wake(chip->chg_failed.irq);
			qpnp_chg_disable_irq(&chip->chg_vbatdet_lo);
			if (!chip->somc_params.resume_delta_soc)
				enable_irq_wake(chip->chg_vbatdet_lo.irq);

			break;
		case SMBB_BAT_IF_SUBTYPE:
		case SMBBP_BAT_IF_SUBTYPE:
		case SMBCL_BAT_IF_SUBTYPE:
			chip->batt_pres.irq = spmi_get_irq_byname(spmi,
						spmi_resource, "batt-pres");
			if (chip->batt_pres.irq < 0) {
				pr_err("Unable to get batt-pres irq\n");
				return rc;
			}
			rc = devm_request_irq(chip->dev, chip->batt_pres.irq,
				qpnp_chg_bat_if_batt_pres_irq_handler,
				IRQF_TRIGGER_RISING | IRQF_TRIGGER_FALLING
				| IRQF_SHARED | IRQF_ONESHOT,
				"batt-pres", chip);
			if (rc < 0) {
				pr_err("Can't request %d batt-pres irq: %d\n",
						chip->batt_pres.irq, rc);
				return rc;
			}

			enable_irq_wake(chip->batt_pres.irq);

			break;
		case SMBB_BUCK_SUBTYPE:
		case SMBBP_BUCK_SUBTYPE:
		case SMBCL_BUCK_SUBTYPE:
			break;

		case SMBB_USB_CHGPTH_SUBTYPE:
		case SMBBP_USB_CHGPTH_SUBTYPE:
		case SMBCL_USB_CHGPTH_SUBTYPE:
			if (chip->ovp_monitor_enable) {
				chip->coarse_det_usb.irq =
					spmi_get_irq_byname(spmi,
					spmi_resource, "coarse-det-usb");
				if (chip->coarse_det_usb.irq < 0) {
					pr_err("Can't get coarse-det irq\n");
					return rc;
				}
				rc = devm_request_irq(chip->dev,
					chip->coarse_det_usb.irq,
					qpnp_chg_coarse_det_usb_irq_handler,
					IRQF_TRIGGER_RISING |
					IRQF_TRIGGER_FALLING,
					"coarse-det-usb", chip);
				if (rc < 0) {
					pr_err("Can't req %d coarse-det: %d\n",
						chip->coarse_det_usb.irq, rc);
					return rc;
				}
			}

			rc = spmi_get_irq_byname(spmi,
					spmi_resource, "coarse-det-usb");
			if (rc < 0) {
				pr_err("Unable to get usb coarse det irq\n");
				return rc;
			}
			chip->somc_params.usb_coarse_det.irq = rc;
			rc = devm_request_irq(chip->dev,
				chip->somc_params.usb_coarse_det.irq,
				qpnp_chg_usb_coarse_det_irq_handler,
				IRQF_TRIGGER_RISING,
					"coarse-det-usb", chip);
			if (rc < 0) {
				pr_err("Can't request %d coarse-det-usb: %d\n",
					chip->somc_params.usb_coarse_det.irq,
									rc);
				return rc;
			}

			chip->usbin_valid.irq = spmi_get_irq_byname(spmi,
						spmi_resource, "usbin-valid");
			if (chip->usbin_valid.irq < 0) {
				pr_err("Unable to get usbin irq\n");
				return rc;
			}
			rc = devm_request_irq(chip->dev, chip->usbin_valid.irq,
				qpnp_chg_usb_usbin_valid_irq_handler,
				IRQF_TRIGGER_RISING | IRQF_TRIGGER_FALLING,
					"usbin-valid", chip);
			if (rc < 0) {
				pr_err("Can't request %d usbin-valid: %d\n",
						chip->usbin_valid.irq, rc);
				return rc;
			}

			chip->chg_gone.irq = spmi_get_irq_byname(spmi,
						spmi_resource, "chg-gone");
			if (chip->chg_gone.irq < 0) {
				pr_err("Unable to get chg-gone irq\n");
				return rc;
			}
			rc = devm_request_irq(chip->dev, chip->chg_gone.irq,
				qpnp_chg_usb_chg_gone_irq_handler,
				IRQF_TRIGGER_RISING,
					"chg-gone", chip);
			if (rc < 0) {
				pr_err("Can't request %d chg-gone: %d\n",
						chip->chg_gone.irq, rc);
				return rc;
			}

			if ((subtype == SMBBP_USB_CHGPTH_SUBTYPE) ||
				(subtype == SMBCL_USB_CHGPTH_SUBTYPE)) {
				chip->usb_ocp.irq = spmi_get_irq_byname(spmi,
						spmi_resource, "usb-ocp");
				if (chip->usb_ocp.irq < 0) {
					pr_err("Unable to get usbin irq\n");
					return rc;
				}
				rc = devm_request_irq(chip->dev,
					chip->usb_ocp.irq,
					qpnp_chg_usb_usb_ocp_irq_handler,
					IRQF_TRIGGER_RISING, "usb-ocp", chip);
				if (rc < 0) {
					pr_err("Can't request %d usb-ocp: %d\n",
							chip->usb_ocp.irq, rc);
					return rc;
				}

				enable_irq_wake(chip->usb_ocp.irq);
			}

			enable_irq_wake(chip->usbin_valid.irq);
			enable_irq_wake(chip->somc_params.usb_coarse_det.irq);
			enable_irq_wake(chip->chg_gone.irq);
			break;
		case SMBB_DC_CHGPTH_SUBTYPE:
			rc = register_dock_event(chip);
			if (rc < 0)
				return rc;
			chip->dcin_valid.irq = spmi_get_irq_byname(spmi,
					spmi_resource, "dcin-valid");
			if (chip->dcin_valid.irq < 0) {
				pr_err("Unable to get dcin irq\n");
				return -rc;
			}
			rc = devm_request_irq(chip->dev, chip->dcin_valid.irq,
				qpnp_chg_dc_dcin_valid_irq_handler,
				IRQF_TRIGGER_RISING | IRQF_TRIGGER_FALLING,
				"dcin-valid", chip);
			if (rc < 0) {
				pr_err("Can't request %d dcin-valid: %d\n",
						chip->dcin_valid.irq, rc);
				return rc;
			}

			enable_irq_wake(chip->dcin_valid.irq);
			break;
		}
	}

	return rc;
}

static int
qpnp_chg_load_battery_data(struct qpnp_chg_chip *chip)
{
	struct bms_battery_data batt_data;
	struct device_node *node;
	struct qpnp_vadc_result result;
	int rc;

	node = of_find_node_by_name(chip->spmi->dev.of_node,
			"qcom,battery-data");
	if (node) {
		memset(&batt_data, 0, sizeof(struct bms_battery_data));
		rc = qpnp_vadc_read(chip->vadc_dev, LR_MUX2_BAT_ID, &result);
		if (rc) {
			pr_err("error reading batt id channel = %d, rc = %d\n",
						LR_MUX2_BAT_ID, rc);
			return rc;
		}

		batt_data.max_voltage_uv = -1;
		batt_data.iterm_ua = -1;
		rc = of_batterydata_read_data(node,
				&batt_data, result.physical);
		if (rc) {
			pr_err("failed to read battery data: %d\n", rc);
			return rc;
		}

		if (batt_data.max_voltage_uv >= 0) {
			chip->max_voltage_mv = batt_data.max_voltage_uv / 1000;
			chip->safe_voltage_mv = chip->max_voltage_mv
				+ MAX_DELTA_VDD_MAX_MV;
		}
		if (batt_data.iterm_ua >= 0)
			chip->term_current = batt_data.iterm_ua / 1000;
	}

	return 0;
}

#define WDOG_EN_BIT	BIT(7)
static int
qpnp_chg_hwinit(struct qpnp_chg_chip *chip, u8 subtype,
				struct spmi_resource *spmi_resource)
{
	int rc = 0;
	u8 reg = 0;
	struct regulator_init_data *init_data;
	struct regulator_desc *rdesc;

	switch (subtype) {
	case SMBB_CHGR_SUBTYPE:
	case SMBBP_CHGR_SUBTYPE:
	case SMBCL_CHGR_SUBTYPE:
		qpnp_chg_vbatweak_set(chip, chip->batt_weak_voltage_mv);

		rc = qpnp_chg_vinmin_set(chip, chip->min_voltage_mv);
		if (rc) {
			pr_debug("failed setting  min_voltage rc=%d\n", rc);
			return rc;
		}
		rc = qpnp_chg_vddsafe_set(chip, chip->safe_voltage_mv);
		if (rc) {
			pr_debug("failed setting safe_voltage rc=%d\n", rc);
			return rc;
		}
		rc = qpnp_chg_vbatdet_set(chip,
				chip->max_voltage_mv - chip->resume_delta_mv);
		if (rc) {
			pr_debug("failed setting resume_voltage rc=%d\n", rc);
			return rc;
		}
		rc = qpnp_chg_ibatmax_set(chip, chip->max_bat_chg_current);
		if (rc) {
			pr_debug("failed setting ibatmax rc=%d\n", rc);
			return rc;
		}
		if (chip->term_current) {
			rc = qpnp_chg_ibatterm_set(chip, chip->term_current);
			if (rc) {
				pr_debug("failed setting ibatterm rc=%d\n", rc);
				return rc;
			}
		}
		rc = qpnp_chg_ibatsafe_set(chip, chip->safe_current);
		if (rc) {
			pr_debug("failed setting ibat_Safe rc=%d\n", rc);
			return rc;
		}
		rc = qpnp_chg_tchg_max_set(chip, chip->tchg_mins);
		if (rc) {
			pr_debug("failed setting tchg_mins rc=%d\n", rc);
			return rc;
		}

		/* HACK: Disable wdog */
		rc = qpnp_chg_masked_write(chip, chip->chgr_base + 0x62,
			0xFF, 0xA0, 1);

		/* HACK: use analog EOC */
		rc = qpnp_chg_masked_write(chip, chip->chgr_base +
			CHGR_IBAT_TERM_CHGR,
			0xFF, 0x08, 1);

		rc = qpnp_chg_smbb_frequency_1p6MHz_set(chip);
		if (rc)
			return rc;

		rc = qpnp_chg_masked_write(chip, chip->chgr_base +
			CHGR_VBAT_WEAK,
			0xFF, 0x0A, 1);
		if (rc) {
			pr_debug("failed setting VBAT_WEAK rc=%d\n", rc);
			return rc;
		}

		break;
	case SMBB_BUCK_SUBTYPE:
	case SMBBP_BUCK_SUBTYPE:
	case SMBCL_BUCK_SUBTYPE:
		rc = qpnp_chg_toggle_chg_done_logic(chip, 0);
		if (rc)
			return rc;

		rc = qpnp_chg_masked_write(chip,
			chip->buck_base + CHGR_BUCK_BCK_VBAT_REG_MODE,
			BUCK_VBAT_REG_NODE_SEL_BIT,
			BUCK_VBAT_REG_NODE_SEL_BIT, 1);
		if (rc) {
			pr_debug("failed to enable IR drop comp rc=%d\n", rc);
			return rc;
		}

		rc = qpnp_chg_read(chip, &chip->trim_center,
				chip->buck_base + BUCK_CTRL_TRIM1, 1);
		if (rc) {
			pr_debug("failed to read trim center rc=%d\n", rc);
			return rc;
		}
		chip->trim_center >>= 4;
		pr_debug("trim center = %02x\n", chip->trim_center);
		break;
	case SMBB_BAT_IF_SUBTYPE:
	case SMBBP_BAT_IF_SUBTYPE:
	case SMBCL_BAT_IF_SUBTYPE:
		/* Select battery presence detection */
		switch (chip->bpd_detection) {
		case BPD_TYPE_BAT_THM:
			reg = BAT_THM_EN;
			break;
		case BPD_TYPE_BAT_ID:
			reg = BAT_ID_EN;
			break;
		case BPD_TYPE_BAT_THM_BAT_ID:
			reg = BAT_THM_EN | BAT_ID_EN;
			break;
		default:
			reg = BAT_THM_EN;
			break;
		}

		rc = qpnp_chg_masked_write(chip,
			chip->bat_if_base + BAT_IF_BPD_CTRL,
			BAT_IF_BPD_CTRL_SEL,
			reg, 1);
		if (rc) {
			pr_debug("failed to chose BPD rc=%d\n", rc);
			return rc;
		}
		/* Force on VREF_BAT_THM */
		rc = qpnp_chg_masked_write(chip,
			chip->bat_if_base + BAT_IF_VREF_BAT_THM_CTRL,
			VREF_BATT_THERM_FORCE_ON,
			VREF_BATT_THERM_FORCE_ON, 1);
		if (rc) {
			pr_debug("failed to force on VREF_BAT_THM rc=%d\n", rc);
			return rc;
		}

		init_data = of_get_regulator_init_data(chip->dev,
					       spmi_resource->of_node);

		if (init_data->constraints.name) {
			rdesc			= &(chip->batfet_vreg.rdesc);
			rdesc->owner		= THIS_MODULE;
			rdesc->type		= REGULATOR_VOLTAGE;
			rdesc->ops		= &qpnp_chg_batfet_vreg_ops;
			rdesc->name		= init_data->constraints.name;

			init_data->constraints.valid_ops_mask
				|= REGULATOR_CHANGE_STATUS;

			chip->batfet_vreg.rdev = regulator_register(rdesc,
					chip->dev, init_data, chip,
					spmi_resource->of_node);
			if (IS_ERR(chip->batfet_vreg.rdev)) {
				rc = PTR_ERR(chip->batfet_vreg.rdev);
				chip->batfet_vreg.rdev = NULL;
				if (rc != -EPROBE_DEFER)
					pr_err("batfet reg failed, rc=%d\n",
							rc);
				return rc;
			}
		}
		break;
	case SMBB_USB_CHGPTH_SUBTYPE:
	case SMBBP_USB_CHGPTH_SUBTYPE:
	case SMBCL_USB_CHGPTH_SUBTYPE:
		if (qpnp_chg_is_usb_chg_plugged_in(chip)) {
			rc = qpnp_chg_masked_write(chip,
				chip->usb_chgpth_base + CHGR_USB_ENUM_T_STOP,
				ENUM_T_STOP_BIT,
				ENUM_T_STOP_BIT, 1);
			if (rc) {
				pr_err("failed to write enum stop rc=%d\n", rc);
				return -ENXIO;
			}
		}

		init_data = of_get_regulator_init_data(chip->dev,
						       spmi_resource->of_node);
		if (!init_data) {
			pr_err("unable to allocate memory\n");
			return -ENOMEM;
		}

		if (init_data->constraints.name) {
			if (of_get_property(chip->dev->of_node,
						"otg-parent-supply", NULL))
				init_data->supply_regulator = "otg-parent";

			rdesc			= &(chip->otg_vreg.rdesc);
			rdesc->owner		= THIS_MODULE;
			rdesc->type		= REGULATOR_VOLTAGE;
			rdesc->ops		= &qpnp_chg_otg_reg_ops;
			rdesc->name		= init_data->constraints.name;

			init_data->constraints.valid_ops_mask
				|= REGULATOR_CHANGE_STATUS;

			chip->otg_vreg.rdev = regulator_register(rdesc,
					chip->dev, init_data, chip,
					spmi_resource->of_node);
			if (IS_ERR(chip->otg_vreg.rdev)) {
				rc = PTR_ERR(chip->otg_vreg.rdev);
				chip->otg_vreg.rdev = NULL;
				if (rc != -EPROBE_DEFER)
					pr_err("OTG reg failed, rc=%d\n", rc);
				return rc;
			}
		}

		rc = qpnp_chg_masked_write(chip,
			chip->usb_chgpth_base + USB_OVP_CTL,
			USB_VALID_DEB_20MS,
			USB_VALID_DEB_20MS, 1);

		rc = qpnp_chg_masked_write(chip,
			chip->usb_chgpth_base + CHGR_USB_ENUM_T_STOP,
			ENUM_T_STOP_BIT,
			ENUM_T_STOP_BIT, 1);

		rc = qpnp_chg_masked_write(chip,
			chip->usb_chgpth_base + SEC_ACCESS,
			0xFF,
			0xA5, 1);

		rc = qpnp_chg_masked_write(chip,
			chip->usb_chgpth_base + USB_CHG_GONE_REV_BST,
			0xFF,
			0x80, 1);

		rc = qpnp_chg_masked_write(chip,
			chip->usb_chgpth_base + SEC_ACCESS,
			0xFF,
			0xA5, 1);

		/* bypass debounce timer */
		rc = qpnp_chg_masked_write(chip,
			chip->usb_chgpth_base + 0xE9,
			0x04,
			0x04, 1);

		if ((subtype == SMBBP_USB_CHGPTH_SUBTYPE) ||
			(subtype == SMBCL_USB_CHGPTH_SUBTYPE)) {
			rc = qpnp_chg_masked_write(chip,
				chip->usb_chgpth_base + USB_OCP_THR,
				OCP_THR_MASK,
				OCP_THR_900_MA, 1);
			if (rc)
				pr_err("Failed to configure OCP rc = %d\n", rc);
		}

		break;
	case SMBB_DC_CHGPTH_SUBTYPE:
		break;
	case SMBB_BOOST_SUBTYPE:
	case SMBBP_BOOST_SUBTYPE:
		init_data = of_get_regulator_init_data(chip->dev,
					       spmi_resource->of_node);
		if (!init_data) {
			pr_err("unable to allocate memory\n");
			return -ENOMEM;
		}

		if (init_data->constraints.name) {
			if (of_get_property(chip->dev->of_node,
						"boost-parent-supply", NULL))
				init_data->supply_regulator = "boost-parent";

			rdesc			= &(chip->boost_vreg.rdesc);
			rdesc->owner		= THIS_MODULE;
			rdesc->type		= REGULATOR_VOLTAGE;
			rdesc->ops		= &qpnp_chg_boost_reg_ops;
			rdesc->name		= init_data->constraints.name;

			init_data->constraints.valid_ops_mask
				|= REGULATOR_CHANGE_STATUS
					| REGULATOR_CHANGE_VOLTAGE;

			chip->boost_vreg.rdev = regulator_register(rdesc,
					chip->dev, init_data, chip,
					spmi_resource->of_node);
			if (IS_ERR(chip->boost_vreg.rdev)) {
				rc = PTR_ERR(chip->boost_vreg.rdev);
				chip->boost_vreg.rdev = NULL;
				if (rc != -EPROBE_DEFER)
					pr_err("boost reg failed, rc=%d\n", rc);
				return rc;
			}
		}
		break;
	case SMBB_MISC_SUBTYPE:
	case SMBBP_MISC_SUBTYPE:
	case SMBCL_MISC_SUBTYPE:
		if (subtype == SMBB_MISC_SUBTYPE)
			chip->type = SMBB;
		else if (subtype == SMBBP_MISC_SUBTYPE)
			chip->type = SMBBP;
		else if (subtype == SMBCL_MISC_SUBTYPE)
			chip->type = SMBCL;

		pr_debug("Setting BOOT_DONE\n");
		rc = qpnp_chg_masked_write(chip,
			chip->misc_base + CHGR_MISC_BOOT_DONE,
			CHGR_BOOT_DONE, CHGR_BOOT_DONE, 1);
		rc = qpnp_chg_read(chip, &reg,
				 chip->misc_base + MISC_REVISION2, 1);
		if (rc) {
			pr_err("failed to read revision register rc=%d\n", rc);
			return rc;
		}

		chip->revision = reg;
		rc = qpnp_chg_read(chip, &reg,
				 chip->misc_base + MISC_REVISION3, 1);
		if (rc) {
			pr_err("failed to read decirevision register rc=%d\n",
									 rc);
			return rc;
		}

		chip->somc_params.decirevision = reg;
		break;
	default:
		pr_err("Invalid peripheral subtype\n");
	}
	return rc;
}

#define OF_PROP_READ(chip, prop, qpnp_dt_property, retval, optional)	\
do {									\
	if (retval)							\
		break;							\
									\
	retval = of_property_read_u32(chip->spmi->dev.of_node,		\
					"qcom," qpnp_dt_property,	\
					&chip->prop);			\
									\
	if ((retval == -EINVAL) && optional)				\
		retval = 0;						\
	else if (retval)						\
		pr_err("Error reading " #qpnp_dt_property		\
				" property rc = %d\n", rc);		\
} while (0)

static ssize_t qpnp_chg_param_show(struct device *dev,
				struct device_attribute *attr,
				char *buf);

static struct device_attribute qpnp_chg_attrs[] = {
	__ATTR(bat_fet_status, S_IRUGO, qpnp_chg_param_show, NULL),
	__ATTR(ibat_max, S_IRUGO, qpnp_chg_param_show, NULL),
	__ATTR(vdd_max, S_IRUGO, qpnp_chg_param_show, NULL),
	__ATTR(vbat_det, S_IRUGO, qpnp_chg_param_show, NULL),
	__ATTR(chg_done, S_IRUGO, qpnp_chg_param_show, NULL),
	__ATTR(fast_chg_on, S_IRUGO, qpnp_chg_param_show, NULL),
	__ATTR(vbat_det_low, S_IRUGO, qpnp_chg_param_show, NULL),
	__ATTR(chg_gone, S_IRUGO, qpnp_chg_param_show, NULL),
	__ATTR(usbin_valid, S_IRUGO, qpnp_chg_param_show, NULL),
	__ATTR(dcin_valid, S_IRUGO, qpnp_chg_param_show, NULL),
	__ATTR(iusb_max, S_IRUGO, qpnp_chg_param_show, NULL),
	__ATTR(idc_max, S_IRUGO, qpnp_chg_param_show, NULL),
	__ATTR(revision, S_IRUGO, qpnp_chg_param_show, NULL),
	__ATTR(buck_sts, S_IRUGO, qpnp_chg_param_show, NULL),
	__ATTR(chg_ctrl, S_IRUGO, qpnp_chg_param_show, NULL),
};

static ssize_t qpnp_chg_param_show(struct device *dev,
				struct device_attribute *attr,
				char *buf)
{
	int rc;
	ssize_t size = 0;
	const ptrdiff_t off = attr - qpnp_chg_attrs;
	struct qpnp_chg_chip *chip = dev_get_drvdata(dev);
	u8 reg;
	int data;

	switch (off) {
	case BAT_FET_STATUS:
		rc = qpnp_chg_read(chip, &reg,
				chip->bat_if_base + CHGR_BAT_IF_BAT_FET_STATUS,
				1);
		if (rc) {
			pr_err("BAT_FET_STATUS read failed: rc=%d\n", rc);
			return rc;
		}
		size = scnprintf(buf, PAGE_SIZE, "%d\n", reg);
		break;
	case IBAT_MAX:
		rc = qpnp_chg_ibatmax_get(chip, &data);
		if (rc) {
			pr_err("IBAT_MAX read failed: rc=%d\n", rc);
			return rc;
		}
		size = scnprintf(buf, PAGE_SIZE, "%d\n", data);
		break;
	case VDD_MAX:
		rc = qpnp_chg_vddmax_get(chip, &data);
		if (rc) {
			pr_err("VDD_MAX read failed: rc=%d\n", rc);
			return rc;
		}
		size = scnprintf(buf, PAGE_SIZE, "%d\n", data);
		break;
	case VBAT_DET:
		rc = qpnp_chg_vbatdet_get(chip, &data);
		if (rc) {
			pr_err("VBAT_DET read failed: rc=%d\n", rc);
			return rc;
		}
		size = scnprintf(buf, PAGE_SIZE, "%d\n", data);
		break;
	case CHG_DONE:
		rc = qpnp_chg_read(chip, &reg,
				INT_RT_STS(chip->chgr_base), 1);
		if (rc) {
			pr_err("failed to read chg_done irq sts %d\n", rc);
			return rc;
		}
		size = scnprintf(buf, PAGE_SIZE, "%d\n",
					!!(reg & CHG_DONE_IRQ));
		break;
	case FAST_CHG_ON:
		rc = qpnp_chg_read(chip, &reg,
				INT_RT_STS(chip->chgr_base), 1);
		if (rc) {
			pr_err("failed to read fast_chg_on irq sts %d\n", rc);
			return rc;
		}
		size = scnprintf(buf, PAGE_SIZE, "%d\n",
					!!(reg & FAST_CHG_ON_IRQ));
		break;
	case VBAT_DET_LOW:
		rc = qpnp_chg_read(chip, &reg,
				INT_RT_STS(chip->chgr_base), 1);
		if (rc) {
			pr_err("failed to read vbat_det_low irq sts %d\n", rc);
			return rc;
		}
		size = scnprintf(buf, PAGE_SIZE, "%d\n",
					!!(reg & VBAT_DET_LOW_IRQ));
		break;
	case CHG_GONE:
		rc = qpnp_chg_read(chip, &reg,
				INT_RT_STS(chip->usb_chgpth_base), 1);
		if (rc) {
			pr_err("failed to read chg_gone irq sts %d\n", rc);
			return rc;
		}
		size = scnprintf(buf, PAGE_SIZE, "%d\n",
					!!(reg & CHG_GONE_IRQ));
		break;
	case USBIN_VALID:
		rc = qpnp_chg_read(chip, &reg,
				INT_RT_STS(chip->usb_chgpth_base), 1);
		if (rc) {
			pr_err("failed to read usbin_valid irq sts %d\n", rc);
			return rc;
		}
		size = scnprintf(buf, PAGE_SIZE, "%d\n",
					!!(reg & USBIN_VALID_IRQ));
		break;
	case DCIN_VALID:
		rc = qpnp_chg_read(chip, &reg,
				INT_RT_STS(chip->dc_chgpth_base), 1);
		if (rc) {
			pr_err("failed to read dcin_valid irq sts %d\n", rc);
			return rc;
		}
		size = scnprintf(buf, PAGE_SIZE, "%d\n",
					!!(reg & DCIN_VALID_IRQ));
		break;
	case IUSB_MAX:
		rc = qpnp_chg_iusbmax_get(chip, &data);
		if (rc) {
			pr_err("IUSB_MAX read failed: rc=%d\n", rc);
			return rc;
		}
		size = scnprintf(buf, PAGE_SIZE, "%d\n", data);
		break;
	case IDC_MAX:
		rc = qpnp_chg_idcmax_get(chip, &data);
		if (rc) {
			pr_err("IDC_MAX read failed: rc=%d\n", rc);
			return rc;
		}
		size = scnprintf(buf, PAGE_SIZE, "%d\n", data);
		break;
	case REVISION:
		size = scnprintf(buf, PAGE_SIZE, "%d.%d\n",
			chip->revision, chip->somc_params.decirevision);
		break;
	case BUCK_STS:
		rc = qpnp_chg_read(chip, &reg, INT_RT_STS(chip->buck_base), 1);
		if (rc) {
			pr_err("failed to read buck rc=%d\n", rc);
			return rc;
		}
		size = scnprintf(buf, PAGE_SIZE, "%d\n", reg);
		break;
	case CHG_CTRL:
		rc = qpnp_chg_read(chip, &reg,
				chip->chgr_base + CHGR_CHG_CTRL, 1);
		if (rc) {
			pr_err("CHGR_CHG_CTRL read failed: rc=%d\n", rc);
			return rc;
		}
		size = scnprintf(buf, PAGE_SIZE, "%d\n", reg);
		break;
	default:
		size = 0;
		break;
	}

	return size;
}

static int create_sysfs_entries(struct qpnp_chg_chip *chip)
{
	int i, rc;

	for (i = 0; i < ARRAY_SIZE(qpnp_chg_attrs); i++) {
		rc = device_create_file(chip->dev, &qpnp_chg_attrs[i]);
		if (rc < 0)
			goto revert;
	}

	return 0;

revert:
	for (; i >= 0; i--)
		device_remove_file(chip->dev, &qpnp_chg_attrs[i]);

	return rc;
}

static void remove_sysfs_entries(struct qpnp_chg_chip *chip)
{
	int i;

	for (i = 0; i < ARRAY_SIZE(qpnp_chg_attrs); i++)
		device_remove_file(chip->dev, &qpnp_chg_attrs[i]);
}

static int
qpnp_charger_read_dt_props(struct qpnp_chg_chip *chip)
{
	int rc = 0;
	const char *bpd;

	OF_PROP_READ(chip, max_voltage_mv, "vddmax-mv", rc, 0);
	OF_PROP_READ(chip, min_voltage_mv, "vinmin-mv", rc, 0);
	OF_PROP_READ(chip, safe_voltage_mv, "vddsafe-mv", rc, 0);
	OF_PROP_READ(chip, resume_delta_mv, "vbatdet-delta-mv", rc, 0);
	OF_PROP_READ(chip, somc_params.resume_delta_soc, "vbatdet-delta-soc",
			rc, 0);
	OF_PROP_READ(chip, safe_current, "ibatsafe-ma", rc, 0);
	OF_PROP_READ(chip, max_bat_chg_current, "ibatmax-ma", rc, 0);
	if (rc)
		pr_err("failed to read required dt parameters %d\n", rc);

	OF_PROP_READ(chip, term_current, "ibatterm-ma", rc, 1);
	OF_PROP_READ(chip, maxinput_dc_ma, "maxinput-dc-ma", rc, 1);
	OF_PROP_READ(chip, maxinput_usb_ma, "maxinput-usb-ma", rc, 1);
	OF_PROP_READ(chip, warm_bat_decidegc, "warm-bat-decidegc", rc, 1);
	OF_PROP_READ(chip, cool_bat_decidegc, "cool-bat-decidegc", rc, 1);
	OF_PROP_READ(chip, tchg_mins, "tchg-mins", rc, 1);
	OF_PROP_READ(chip, hot_batt_p, "batt-hot-percentage", rc, 1);
	OF_PROP_READ(chip, cold_batt_p, "batt-cold-percentage", rc, 1);
	OF_PROP_READ(chip, batt_weak_voltage_mv, "vbatweak-mv", rc, 1);

	if (rc)
		return rc;

	/* Get the warm-disable-charging property */
	chip->somc_params.warm_disable_charging = of_property_read_bool(
			chip->spmi->dev.of_node,
			"qcom,warm-disable-charging");

	rc = of_property_read_string(chip->spmi->dev.of_node,
		"qcom,bpd-detection", &bpd);
	if (rc) {
		/* Select BAT_THM as default BPD scheme */
		chip->bpd_detection = BPD_TYPE_BAT_THM;
		rc = 0;
	} else {
		chip->bpd_detection = get_bpd(bpd);
		if (chip->bpd_detection < 0) {
			pr_err("failed to determine bpd schema %d\n", rc);
			return rc;
		}
	}

	/* Look up JEITA compliance parameters if cool and warm temp provided */
	if (chip->cool_bat_decidegc || chip->warm_bat_decidegc) {
		chip->adc_tm_dev = qpnp_get_adc_tm(chip->dev, "chg");
		if (IS_ERR(chip->adc_tm_dev)) {
			rc = PTR_ERR(chip->adc_tm_dev);
			if (rc != -EPROBE_DEFER)
				pr_err("adc-tm not ready, defer probe\n");
			return rc;
		}

		OF_PROP_READ(chip, warm_bat_chg_ma, "ibatmax-warm-ma", rc, 1);
		OF_PROP_READ(chip, cool_bat_chg_ma, "ibatmax-cool-ma", rc, 1);
		OF_PROP_READ(chip, warm_bat_mv, "warm-bat-mv", rc, 1);
		OF_PROP_READ(chip, cool_bat_mv, "cool-bat-mv", rc, 1);
		if (rc)
			return rc;
	}

	/* Get the use-external-rsense property */
	chip->use_external_rsense = of_property_read_bool(
			chip->spmi->dev.of_node,
			"qcom,use-external-rsense");

	/* Get the btc-disabled property */
	chip->btc_disabled = of_property_read_bool(chip->spmi->dev.of_node,
					"qcom,btc-disabled");

	ext_ovp_present = of_property_read_bool(chip->spmi->dev.of_node,
					"qcom,ext-ovp-present");

	/* Get the charging-disabled property */
	chip->charging_disabled = of_property_read_bool(chip->spmi->dev.of_node,
					"qcom,charging-disabled");

	chip->ovp_monitor_enable = of_property_read_bool(chip->spmi->dev.of_node,
					"qcom,ovp-monitor-en");

	/* Get the duty-cycle-100p property */
	chip->duty_cycle_100p = of_property_read_bool(
					chip->spmi->dev.of_node,
					"qcom,duty-cycle-100p");

	/* Get the fake-batt-values property */
	chip->use_default_batt_values =
			of_property_read_bool(chip->spmi->dev.of_node,
					"qcom,use-default-batt-values");

	/* Disable charging when faking battery values */
	if (chip->use_default_batt_values)
		chip->charging_disabled = true;

	chip->power_stage_workaround_enable =
			of_property_read_bool(chip->spmi->dev.of_node,
					"qcom,power-stage-reduced");

	chip->ibat_calibration_enabled =
			of_property_read_bool(chip->spmi->dev.of_node,
					"qcom,ibat-calibration-enabled");

	of_get_property(chip->spmi->dev.of_node, "qcom,thermal-mitigation",
		&(chip->thermal_levels));

	if (chip->thermal_levels > sizeof(int)) {
		chip->thermal_mitigation = devm_kzalloc(chip->dev,
			chip->thermal_levels,
			GFP_KERNEL);

		if (chip->thermal_mitigation == NULL) {
			pr_err("thermal mitigation kzalloc() failed.\n");
			return -ENOMEM;
		}

		chip->thermal_levels /= sizeof(int);
		rc = of_property_read_u32_array(chip->spmi->dev.of_node,
				"qcom,thermal-mitigation",
				chip->thermal_mitigation, chip->thermal_levels);
		if (rc) {
			pr_err("qcom,thermal-mitigation missing in dt\n");
			return rc;
		}
	}

	return rc;
}

static int __devinit
qpnp_charger_probe(struct spmi_device *spmi)
{
	u8 subtype;
	struct qpnp_chg_chip	*chip;
	struct resource *resource;
	struct spmi_resource *spmi_resource;
	int rc = 0;

	chip = devm_kzalloc(&spmi->dev,
			sizeof(struct qpnp_chg_chip), GFP_KERNEL);
	if (chip == NULL) {
		pr_err("kzalloc() failed.\n");
		return -ENOMEM;
	}

	chip->prev_usb_max_ma = -EINVAL;
	chip->fake_battery_soc = -EINVAL;
	chip->dev = &(spmi->dev);
	chip->spmi = spmi;

	chip->usb_psy = power_supply_get_by_name("usb");
	if (!chip->usb_psy) {
		pr_err("usb supply not found deferring probe\n");
		rc = -EPROBE_DEFER;
		goto fail_chg_enable;
	}

	mutex_init(&chip->jeita_configure_lock);
	spin_lock_init(&chip->usbin_health_monitor_lock);
	alarm_init(&chip->reduce_power_stage_alarm, ANDROID_ALARM_RTC_WAKEUP,
			qpnp_chg_reduce_power_stage_callback);
	INIT_WORK(&chip->reduce_power_stage_work,
			qpnp_chg_reduce_power_stage_work);
	mutex_init(&chip->batfet_vreg_lock);
	INIT_WORK(&chip->ocp_clear_work,
			qpnp_chg_ocp_clear_work);
	INIT_WORK(&chip->batfet_lcl_work,
			qpnp_chg_batfet_lcl_work);
	INIT_WORK(&chip->insertion_ocv_work,
			qpnp_chg_insertion_ocv_work);

	/* Get all device tree properties */
	rc = qpnp_charger_read_dt_props(chip);
	if (rc)
		return rc;

	/*
	 * Check if bat_if is set in DT and make sure VADC is present
	 * Also try loading the battery data profile if bat_if exists
	 */
	spmi_for_each_container_dev(spmi_resource, spmi) {
		if (!spmi_resource) {
			pr_err("qpnp_chg: spmi resource absent\n");
			rc = -ENXIO;
			goto fail_chg_enable;
		}

		resource = spmi_get_resource(spmi, spmi_resource,
						IORESOURCE_MEM, 0);
		if (!(resource && resource->start)) {
			pr_err("node %s IO resource absent!\n",
				spmi->dev.of_node->full_name);
			rc = -ENXIO;
			goto fail_chg_enable;
		}

		rc = qpnp_chg_read(chip, &subtype,
				resource->start + REG_OFFSET_PERP_SUBTYPE, 1);
		if (rc) {
			pr_err("Peripheral subtype read failed rc=%d\n", rc);
			goto fail_chg_enable;
		}

		if (subtype == SMBB_BAT_IF_SUBTYPE ||
			subtype == SMBBP_BAT_IF_SUBTYPE ||
			subtype == SMBCL_BAT_IF_SUBTYPE) {
			chip->vadc_dev = qpnp_get_vadc(chip->dev, "chg");
			if (IS_ERR(chip->vadc_dev)) {
				rc = PTR_ERR(chip->vadc_dev);
				if (rc != -EPROBE_DEFER)
					pr_err("vadc property missing\n");
				goto fail_chg_enable;
			}

			if (subtype == SMBB_BAT_IF_SUBTYPE) {
				chip->iadc_dev = qpnp_get_iadc(chip->dev,
						"chg");
				if (IS_ERR(chip->iadc_dev)) {
					rc = PTR_ERR(chip->iadc_dev);
					if (rc != -EPROBE_DEFER)
						pr_err("iadc property missing\n");
					goto fail_chg_enable;
				}
			}

			rc = qpnp_chg_load_battery_data(chip);
			if (rc)
				goto fail_chg_enable;
		}
	}

	spmi_for_each_container_dev(spmi_resource, spmi) {
		if (!spmi_resource) {
			pr_err("qpnp_chg: spmi resource absent\n");
			rc = -ENXIO;
			goto fail_chg_enable;
		}

		resource = spmi_get_resource(spmi, spmi_resource,
						IORESOURCE_MEM, 0);
		if (!(resource && resource->start)) {
			pr_err("node %s IO resource absent!\n",
				spmi->dev.of_node->full_name);
			rc = -ENXIO;
			goto fail_chg_enable;
		}

		rc = qpnp_chg_read(chip, &subtype,
				resource->start + REG_OFFSET_PERP_SUBTYPE, 1);
		if (rc) {
			pr_err("Peripheral subtype read failed rc=%d\n", rc);
			goto fail_chg_enable;
		}

		switch (subtype) {
		case SMBB_CHGR_SUBTYPE:
		case SMBBP_CHGR_SUBTYPE:
		case SMBCL_CHGR_SUBTYPE:
			chip->chgr_base = resource->start;
			rc = qpnp_chg_hwinit(chip, subtype, spmi_resource);
			if (rc) {
				pr_err("Failed to init subtype 0x%x rc=%d\n",
						subtype, rc);
				goto fail_chg_enable;
			}
			break;
		case SMBB_BUCK_SUBTYPE:
		case SMBBP_BUCK_SUBTYPE:
		case SMBCL_BUCK_SUBTYPE:
			chip->buck_base = resource->start;
			rc = qpnp_chg_hwinit(chip, subtype, spmi_resource);
			if (rc) {
				pr_err("Failed to init subtype 0x%x rc=%d\n",
						subtype, rc);
				goto fail_chg_enable;
			}

			rc = qpnp_chg_masked_write(chip,
				chip->buck_base + SEC_ACCESS,
				0xFF,
				0xA5, 1);

			rc = qpnp_chg_masked_write(chip,
				chip->buck_base + BUCK_VCHG_OV,
				0xff,
				0x00, 1);

			if (chip->duty_cycle_100p) {
				rc = qpnp_buck_set_100_duty_cycle_enable(chip,
						1);
				if (rc) {
					pr_err("failed to set duty cycle %d\n",
						rc);
					goto fail_chg_enable;
				}
			}

			break;
		case SMBB_BAT_IF_SUBTYPE:
		case SMBBP_BAT_IF_SUBTYPE:
		case SMBCL_BAT_IF_SUBTYPE:
			chip->bat_if_base = resource->start;
			rc = qpnp_chg_hwinit(chip, subtype, spmi_resource);
			if (rc) {
				pr_err("Failed to init subtype 0x%x rc=%d\n",
						subtype, rc);
				goto fail_chg_enable;
			}
			break;
		case SMBB_USB_CHGPTH_SUBTYPE:
		case SMBBP_USB_CHGPTH_SUBTYPE:
		case SMBCL_USB_CHGPTH_SUBTYPE:
			chip->usb_chgpth_base = resource->start;
			rc = qpnp_chg_hwinit(chip, subtype, spmi_resource);
			if (rc) {
				if (rc != -EPROBE_DEFER)
					pr_err("Failed to init subtype 0x%x rc=%d\n",
						subtype, rc);
				goto fail_chg_enable;
			}
			break;
		case SMBB_DC_CHGPTH_SUBTYPE:
			chip->dc_chgpth_base = resource->start;
			rc = qpnp_chg_hwinit(chip, subtype, spmi_resource);
			if (rc) {
				pr_err("Failed to init subtype 0x%x rc=%d\n",
						subtype, rc);
				goto fail_chg_enable;
			}
			break;
		case SMBB_BOOST_SUBTYPE:
		case SMBBP_BOOST_SUBTYPE:
			chip->boost_base = resource->start;
			rc = qpnp_chg_hwinit(chip, subtype, spmi_resource);
			if (rc) {
				if (rc != -EPROBE_DEFER)
					pr_err("Failed to init subtype 0x%x rc=%d\n",
						subtype, rc);
				goto fail_chg_enable;
			}
			break;
		case SMBB_MISC_SUBTYPE:
		case SMBBP_MISC_SUBTYPE:
		case SMBCL_MISC_SUBTYPE:
			chip->misc_base = resource->start;
			rc = qpnp_chg_hwinit(chip, subtype, spmi_resource);
			if (rc) {
				pr_err("Failed to init subtype=0x%x rc=%d\n",
						subtype, rc);
				goto fail_chg_enable;
			}
			break;
		default:
			pr_err("Invalid peripheral subtype=0x%x\n", subtype);
			rc = -EINVAL;
			goto fail_chg_enable;
		}
	}
	dev_set_drvdata(&spmi->dev, chip);
	device_init_wakeup(&spmi->dev, 1);

	chip->insertion_ocv_uv = -EINVAL;
	chip->batt_present = qpnp_chg_is_batt_present(chip);

	INIT_DELAYED_WORK(&chip->somc_params.aicl_work,
					qpnp_chg_aicl_work);

	if (chip->bat_if_base) {
		chip->batt_psy.name = "battery";
		chip->batt_psy.type = POWER_SUPPLY_TYPE_BATTERY;
		chip->batt_psy.properties = msm_batt_power_props;
		chip->batt_psy.num_properties =
			ARRAY_SIZE(msm_batt_power_props);
		chip->batt_psy.get_property = qpnp_batt_power_get_property;
		chip->batt_psy.set_property = qpnp_batt_power_set_property;
		chip->batt_psy.property_is_writeable =
				qpnp_batt_property_is_writeable;
		chip->batt_psy.external_power_changed =
				qpnp_batt_external_power_changed;
		chip->batt_psy.supplied_to = pm_batt_supplied_to;
		chip->batt_psy.num_supplicants =
				ARRAY_SIZE(pm_batt_supplied_to);

		rc = power_supply_register(chip->dev, &chip->batt_psy);
		if (rc < 0) {
			pr_err("batt failed to register rc = %d\n", rc);
			goto fail_chg_enable;
		}
		INIT_WORK(&chip->adc_measure_work,
			qpnp_bat_if_adc_measure_work);
		INIT_WORK(&chip->adc_disable_work,
			qpnp_bat_if_adc_disable_work);
	}

	wake_lock_init(&chip->eoc_wake_lock,
		WAKE_LOCK_SUSPEND, "qpnp-chg-eoc-lock");
	INIT_DELAYED_WORK(&chip->eoc_work, qpnp_eoc_work);
	INIT_DELAYED_WORK(&chip->arb_stop_work, qpnp_arb_stop_work);
	INIT_DELAYED_WORK(&chip->usbin_health_check,
			qpnp_usbin_health_check_work);
	INIT_WORK(&chip->soc_check_work, qpnp_chg_soc_check_work);
	INIT_WORK(&chip->somc_params.ovp_check_work, qpnp_ovp_check_work);
	INIT_DELAYED_WORK(&chip->somc_params.health_check_work,
			qpnp_health_check_work);
	INIT_WORK(&chip->somc_params.smbb_clk_work,
			qpnp_smbb_sw_controlled_clk_work);
	INIT_DELAYED_WORK(&chip->somc_params.smbb_hw_clk_work,
			qpnp_smbb_hw_clk_work);
	INIT_WORK(&chip->somc_params.aicl_set_work, qpnp_chg_aicl_set_work);
	INIT_DELAYED_WORK(&chip->somc_params.enable_reg_boost_delayed,
				qpnp_enable_reg_boost_delayed_work);

	if (chip->dc_chgpth_base) {
		chip->dc_psy.name = "qpnp-dc";
		chip->dc_psy.type = POWER_SUPPLY_TYPE_MAINS;
		chip->dc_psy.supplied_to = pm_power_supplied_to;
		chip->dc_psy.num_supplicants = ARRAY_SIZE(pm_power_supplied_to);
		chip->dc_psy.properties = pm_power_props_mains;
		chip->dc_psy.num_properties = ARRAY_SIZE(pm_power_props_mains);
		chip->dc_psy.get_property = qpnp_power_get_property_mains;
		chip->dc_psy.set_property = qpnp_dc_power_set_property;
		chip->dc_psy.property_is_writeable =
				qpnp_dc_property_is_writeable;

		rc = power_supply_register(chip->dev, &chip->dc_psy);
		if (rc < 0) {
			pr_err("power_supply_register dc failed rc=%d\n", rc);
			goto unregister_batt;
		}
	}

	/* Turn on appropriate workaround flags */
	rc = qpnp_chg_setup_flags(chip);
	if (rc < 0) {
		pr_err("failed to setup flags rc=%d\n", rc);
		goto unregister_dc_psy;
	}

	if (chip->maxinput_dc_ma && chip->dc_chgpth_base)
		qpnp_chg_aicl_idc_set(chip, chip->maxinput_dc_ma);

	if ((chip->cool_bat_decidegc || chip->warm_bat_decidegc)
							&& chip->bat_if_base) {
		chip->adc_param.low_temp = chip->cool_bat_decidegc;
		chip->adc_param.high_temp = chip->warm_bat_decidegc;
		chip->adc_param.timer_interval = ADC_MEAS2_INTERVAL_1S;
		chip->adc_param.state_request = ADC_TM_HIGH_LOW_THR_ENABLE;
		chip->adc_param.btm_ctx = chip;
		chip->adc_param.threshold_notification =
						qpnp_chg_adc_notification;
		chip->adc_param.channel = LR_MUX1_BATT_THERM;

		if (get_prop_batt_present(chip)) {
			rc = qpnp_adc_tm_channel_measure(chip->adc_tm_dev,
							&chip->adc_param);
			if (rc) {
				pr_err("request ADC error %d\n", rc);
				goto unregister_dc_psy;
			}
		}
	}
	rc = qpnp_chg_bat_if_configure_btc(chip);
	if (rc) {
		pr_err("failed to configure btc %d\n", rc);
		goto unregister_dc_psy;
	}
	wake_lock_init(&chip->somc_params.unplug_wake_lock,
			WAKE_LOCK_SUSPEND, "qpnp_unplug_charger");
	wake_lock_init(&chip->somc_params.chg_gone_wake_lock,
			WAKE_LOCK_SUSPEND, "qpnp_chg_gone");

	qpnp_chg_charge_en(chip, !chip->charging_disabled);
	qpnp_chg_force_run_on_batt(chip, chip->charging_disabled);
	qpnp_chg_set_appropriate_vddmax(chip);

	rc = qpnp_chg_request_irqs(chip);
	if (rc) {
		pr_err("failed to request interrupts %d\n", rc);
		goto unregister_dc_psy;
	}

	qpnp_chg_usb_usbin_valid_irq_handler(chip->usbin_valid.irq, chip);
	qpnp_chg_dc_dcin_valid_irq_handler(chip->dcin_valid.irq, chip);
	power_supply_set_present(chip->usb_psy,
			qpnp_chg_is_usb_chg_plugged_in(chip));

	/* register input device */
	chip->somc_params.chg_unplug_key = input_allocate_device();
	if (!chip->somc_params.chg_unplug_key) {
		pr_err("can't allocate unplug virtual button\n");
		rc = -ENOMEM;
		goto unregister_batt;
	}

	input_set_capability(chip->somc_params.chg_unplug_key,
				EV_KEY, KEY_F24);
	chip->somc_params.chg_unplug_key->name = "qpnp_chg_unplug_key";
	chip->somc_params.chg_unplug_key->dev.parent = &(spmi->dev);

	rc = input_register_device(chip->somc_params.chg_unplug_key);
	if (rc) {
		pr_err("can't register power key: %d\n", rc);
		goto free_input_dev;
	}

	if (qpnp_chg_is_usb_chg_plugged_in(chip) ||
	    qpnp_chg_is_dc_chg_plugged_in(chip))
		notify_input_chg_unplug(chip, false);

	rc = create_sysfs_entries(chip);
	if (rc < 0)
		pr_err("sysfs create failed rc = %d\n", rc);

	pr_info("success chg_dis = %d, bpd = %d, usb = %d, dc = %d  batt_present = %d b_health= %d\n",
			chip->charging_disabled,
			chip->bpd_detection,
			qpnp_chg_is_usb_chg_plugged_in(chip),
			qpnp_chg_is_dc_chg_plugged_in(chip),
			get_prop_batt_present(chip),
			get_prop_batt_health(chip));
	return 0;

free_input_dev:
	input_free_device(chip->somc_params.chg_unplug_key);
unregister_dc_psy:
	if (chip->dc_chgpth_base)
		power_supply_unregister(&chip->dc_psy);
unregister_batt:
	if (chip->bat_if_base)
		power_supply_unregister(&chip->batt_psy);
fail_chg_enable:
	regulator_unregister(chip->otg_vreg.rdev);
	regulator_unregister(chip->boost_vreg.rdev);
	return rc;
}

static int __devexit
qpnp_charger_remove(struct spmi_device *spmi)
{
	struct qpnp_chg_chip *chip = dev_get_drvdata(&spmi->dev);
	remove_sysfs_entries(chip);
	if ((chip->cool_bat_decidegc || chip->warm_bat_decidegc)
						&& chip->batt_present) {
		qpnp_adc_tm_disable_chan_meas(chip->adc_tm_dev,
							&chip->adc_param);
	}

	power_supply_unregister(&chip->dc_psy);
	cancel_work_sync(&chip->soc_check_work);
	cancel_delayed_work_sync(&chip->usbin_health_check);
	cancel_delayed_work_sync(&chip->arb_stop_work);
	cancel_delayed_work_sync(&chip->eoc_work);
	input_unregister_device(chip->somc_params.chg_unplug_key);
	cancel_work_sync(&chip->adc_disable_work);
	cancel_work_sync(&chip->adc_measure_work);
	power_supply_unregister(&chip->batt_psy);
	cancel_work_sync(&chip->batfet_lcl_work);
	cancel_work_sync(&chip->insertion_ocv_work);
	cancel_work_sync(&chip->reduce_power_stage_work);
	alarm_cancel(&chip->reduce_power_stage_alarm);

	mutex_destroy(&chip->batfet_vreg_lock);
	mutex_destroy(&chip->jeita_configure_lock);

	regulator_unregister(chip->otg_vreg.rdev);
	regulator_unregister(chip->boost_vreg.rdev);

	switch_dev_unregister(&chip->somc_params.swdev);

	return 0;
}

static int qpnp_chg_resume(struct device *dev)
{
	struct qpnp_chg_chip *chip = dev_get_drvdata(dev);
	int rc = 0;

	if (chip->bat_if_base) {
		rc = qpnp_chg_masked_write(chip,
			chip->bat_if_base + BAT_IF_VREF_BAT_THM_CTRL,
			VREF_BATT_THERM_FORCE_ON,
			VREF_BATT_THERM_FORCE_ON, 1);
		if (rc)
			pr_debug("failed to force on VREF_BAT_THM rc=%d\n", rc);
	}

	return rc;
}

static int qpnp_chg_suspend(struct device *dev)
{
	struct qpnp_chg_chip *chip = dev_get_drvdata(dev);
	int rc = 0;

	if (wake_lock_active(&chip->eoc_wake_lock) ||
		wake_lock_active(&chip->somc_params.unplug_wake_lock) ||
		wake_lock_active(&chip->somc_params.chg_gone_wake_lock)) {
		pr_debug("Abort PM suspend!! active eoc_wake_lock\n");
		return -EBUSY;
	}

	flush_work(&chip->somc_params.dock_work);

	if (chip->bat_if_base) {
		rc = qpnp_chg_masked_write(chip,
			chip->bat_if_base + BAT_IF_VREF_BAT_THM_CTRL,
			VREF_BATT_THERM_FORCE_ON,
			VREF_BAT_THM_ENABLED_FSM, 1);
		if (rc)
			pr_debug("failed to set FSM VREF_BAT_THM rc=%d\n", rc);
	}

	return rc;
}

static const struct dev_pm_ops qpnp_chg_pm_ops = {
	.resume		= qpnp_chg_resume,
	.suspend	= qpnp_chg_suspend,
};

static struct spmi_driver qpnp_charger_driver = {
	.probe		= qpnp_charger_probe,
	.remove		= __devexit_p(qpnp_charger_remove),
	.driver		= {
		.name		= QPNP_CHARGER_DEV_NAME,
		.owner		= THIS_MODULE,
		.of_match_table	= qpnp_charger_match_table,
		.pm		= &qpnp_chg_pm_ops,
	},
};

/**
 * qpnp_chg_init() - register spmi driver for qpnp-chg
 */
int __init
qpnp_chg_init(void)
{
	return spmi_driver_register(&qpnp_charger_driver);
}
module_init(qpnp_chg_init);

static void __exit
qpnp_chg_exit(void)
{
	spmi_driver_unregister(&qpnp_charger_driver);
}
module_exit(qpnp_chg_exit);


MODULE_DESCRIPTION("QPNP charger driver");
MODULE_LICENSE("GPL v2");
MODULE_ALIAS("platform:" QPNP_CHARGER_DEV_NAME);<|MERGE_RESOLUTION|>--- conflicted
+++ resolved
@@ -470,11 +470,8 @@
 	struct delayed_work		usbin_health_check;
 	struct work_struct		soc_check_work;
 	struct work_struct		insertion_ocv_work;
-<<<<<<< HEAD
+	struct work_struct		ocp_clear_work;
 	struct wake_lock		eoc_wake_lock;
-=======
-	struct work_struct		ocp_clear_work;
->>>>>>> 5f44a964
 	struct qpnp_chg_regulator	otg_vreg;
 	struct qpnp_chg_regulator	boost_vreg;
 	struct qpnp_chg_regulator	batfet_vreg;
